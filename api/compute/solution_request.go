--- conflicted
+++ resolved
@@ -543,11 +543,7 @@
 	trainDataset, testDataset, err := splitTrainTest(dataset)
 
 	// perist the datasets and get URI
-<<<<<<< HEAD
-	datasetPathTrain, _, err := PersistFilteredData(datasetDir, s.TargetFeature, trainDataset, dataVariables)
-=======
-	datasetPathTrain, targetIndex, err := PersistFilteredData(inputDir, datasetDir, s.TargetFeature, trainDataset, dataVariables)
->>>>>>> 64071a30
+	datasetPathTrain, _, err := PersistFilteredData(inputDir, datasetDir, s.TargetFeature, trainDataset, dataVariables)
 	if err != nil {
 		return err
 	}
