--- conflicted
+++ resolved
@@ -284,20 +284,25 @@
 	return pipeline, nil
 }
 
-<<<<<<< HEAD
+// CreateDenormalizePipeline creates a pipeline to run the denormalize primitive on an input dataset.
+func CreateDenormalizePipeline(name string, description string) (*pipeline.PipelineDescription, error) {
+	// insantiate the pipeline
+	pipeline, err := NewBuilder(name, description).
+		Add(NewDenormalizeStep()).
+		Add(NewDatasetToDataframeStep()).
+		Compile()
+
+	if err != nil {
+		return nil, err
+	}
+	return pipeline, nil
+}
+
 // CreateTargetRankingPipeline creates a pipeline to run feature ranking on an input dataset.
 func CreateTargetRankingPipeline(name string, description string, target string) (*pipeline.PipelineDescription, error) {
 	// insantiate the pipeline
 	pipeline, err := NewBuilder(name, description).
 		Add(NewTargetRankingStep(target)).
-=======
-// CreateDenormalizePipeline creates a pipeline to run the denormalize primitive on an input dataset.
-func CreateDenormalizePipeline(name string, description string) (*pipeline.PipelineDescription, error) {
-	// insantiate the pipeline
-	pipeline, err := NewBuilder(name, description).
-		Add(NewDenormalizeStep()).
-		Add(NewDatasetToDataframeStep()).
->>>>>>> 3bf890a9
 		Compile()
 
 	if err != nil {
