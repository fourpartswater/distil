--- conflicted
+++ resolved
@@ -97,127 +97,6 @@
 	// 	}
 	// }
 
-	// // generate arguments entries - accepted types are currently intXX, string, bool.  The underlying
-	// // protobuf structure allows for others - introducing them should be a matter of expanding this
-	// // list.
-	// hyperparameters := map[string]*pipeline.PrimitiveStepHyperparameter{}
-	// for k, v := range s.Hyperparameters {
-	// 	var value *pipeline.Value
-	// 	switch t := v.(type) {
-	// 	case int, int8, int16, int32, int64:
-	// 		value = &pipeline.Value{
-	// 			Value: &pipeline.Value_Int64{
-	// 				Int64: reflect.ValueOf(t).Int(),
-	// 			},
-	// 		}
-	// 	case []int, []int8, []int16, []int32, []int64:
-	// 		arr := []int64{}
-	// 		s := reflect.ValueOf(t)
-	// 		if s.Kind() == reflect.Slice {
-	// 			for i := 0; i < s.Len(); i++ {
-	// 				arr = append(arr, s.Index(i).Int())
-	// 			}
-	// 		}
-	// 		value = &pipeline.Value{
-	// 			Value: &pipeline.Value_Int64List{
-	// 				Int64List: &pipeline.Int64List{
-	// 					List: arr,
-	// 				},
-	// 			},
-	// 		}
-	// 	case string:
-	// 		value = &pipeline.Value{
-	// 			Value: &pipeline.Value_String_{
-	// 				String_: t,
-	// 			},
-	// 		}
-	// 	case []string:
-	// 		value = &pipeline.Value{
-	// 			Value: &pipeline.Value_StringList{
-	// 				StringList: &pipeline.StringList{
-	// 					List: t,
-	// 				},
-	// 			},
-	// 		}
-	// 	case bool:
-	// 		value = &pipeline.Value{
-	// 			Value: &pipeline.Value_Bool{
-	// 				Bool: t,
-	// 			},
-	// 		}
-	// 	case []bool:
-	// 		value = &pipeline.Value{
-	// 			Value: &pipeline.Value_BoolList{
-	// 				BoolList: &pipeline.BoolList{
-	// 					List: t,
-	// 				},
-	// 			},
-	// 		}
-	// 	default:
-	// 		return nil, errors.Errorf("compile failed: unhandled type `%v` for hyperparameter `%s`", v, k)
-	// 	}
-	// 	hyperparameters[k] = &pipeline.PrimitiveStepHyperparameter{
-	// 		// only handle value args rights now - extend to others if required
-	// 		Argument: &pipeline.PrimitiveStepHyperparameter_Value{
-	// 			Value: &pipeline.ValueArgument{
-	// 				Data: value,
-	// 			},
-	// 		},
-	// 	}
-	// }
-
-	// // list of methods that will generate output - order matters because the steps are
-	// // numbered
-	// outputMethods := []*pipeline.StepOutput{}
-	// for _, outputMethod := range s.OutputMethods {
-	// 	outputMethods = append(outputMethods,
-	// 		&pipeline.StepOutput{
-	// 			Id: outputMethod,
-	// 		})
-	// }
-
-	// // create the pipeline description structure
-	// return &pipeline.PipelineDescriptionStep{
-	// 	Step: &pipeline.PipelineDescriptionStep_Primitive{
-	// 		Primitive: &pipeline.PrimitivePipelineDescriptionStep{
-	// 			Primitive:   s.Primitive,
-	// 			Arguments:   arguments,
-	// 			Hyperparams: hyperparameters,
-	// 			Outputs:     outputMethods,
-	// 		},
-	// 	},
-	// }, nil
-	return nil, nil
-}
-
-<<<<<<< HEAD
-func parseList(list []interface{}) (*pipeline.ValueRaw, error) {
-	valueList := []*pipeline.ValueRaw{}
-	for _, v := range list {
-		switch t := v.(type) {
-		case int, int8, int16, int32, int64, string, bool:
-			value, err := parseTerminal(t)
-			valueList = append(valueList, value)
-			if err != nil {
-				return nil, err
-			}
-		case []interface{}:
-			value, err := parseList(t)
-			valueList = append(valueList, value)
-			return nil, err
-		case map[string]interface{}:
-			value, err := parseMap(t)
-			valueList = append(valueList, value)
-			return nil, err
-		default:
-			return nil, errors.Errorf("bad argument type %s", reflect.TypeOf(v))
-		}
-	}
-	v := &pipeline.ValueRaw{
-		Raw: &pipeline.ValueRaw_List{
-			List: &pipeline.ValueList{
-				Items: valueList,
-=======
 	// generate arguments entries - accepted types are currently intXX, string, bool, as well as list, map[string]
 	// of those types.  The underlying protobuf structure allows for others that can be handled here as needed.
 	hyperparameters := map[string]*pipeline.PrimitiveStepHyperparameter{}
@@ -237,7 +116,6 @@
 						},
 					},
 				},
->>>>>>> 932ba7ab
 			},
 		},
 	}
@@ -248,21 +126,8 @@
 	return nil, nil
 }
 
-<<<<<<< HEAD
 func parseTerminal(value interface{}) (*pipeline.ValueRaw, error) {
 	return nil, nil
-=======
-	// create the pipeline description structure
-	return &pipeline.PipelineDescriptionStep{
-		Step: &pipeline.PipelineDescriptionStep_Primitive{
-			Primitive: &pipeline.PrimitivePipelineDescriptionStep{
-				Primitive:   s.Primitive,
-				Arguments:   arguments,
-				Hyperparams: hyperparameters,
-				Outputs:     outputMethods,
-			},
-		},
-	}, nil
 }
 
 func parseList(v interface{}) (*pipeline.ValueRaw, error) {
@@ -376,5 +241,4 @@
 	default:
 		return nil, errors.Errorf("unhandled value arg type %s", refValue.Kind())
 	}
->>>>>>> 932ba7ab
 }