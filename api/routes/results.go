--- conflicted
+++ resolved
@@ -10,11 +10,7 @@
 	"github.com/unchartedsoftware/distil/api/model"
 )
 
-<<<<<<< HEAD
-// Results represents a summary response for a variable.
-=======
 // Results represents a results response for a variable.
->>>>>>> a2942d6a
 type Results struct {
 	Results *model.FilteredData `json:"results"`
 }
