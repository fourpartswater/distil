--- conflicted
+++ resolved
@@ -1,6 +1,7 @@
 package routes
 
 import (
+	"fmt"
 	"net/http"
 	"net/url"
 
@@ -22,14 +23,10 @@
 		// extract route parameters
 		index := pat.Param(r, "index")
 		dataset := pat.Param(r, "dataset")
-<<<<<<< HEAD
 		inclusive := pat.Param(r, "inclusive")
 		inclusiveBool := inclusive == "inclusive"
 
-		resultURI, err := url.PathUnescape(pat.Param(r, "results-uri"))
-=======
 		resultUUID, err := url.PathUnescape(pat.Param(r, "results-uuid"))
->>>>>>> ff2c9b61
 		if err != nil {
 			handleError(w, errors.Wrap(err, "unable to unescape result uuid"))
 			return
@@ -48,18 +45,15 @@
 			return
 		}
 
-<<<<<<< HEAD
-		results, err := model.FetchFilteredResults(client, dataset, index, resultURI, filterParams, inclusiveBool)
-=======
 		// get the result URI. Error ignored to make it ES compatible.
 		res, err := client.FetchResultMetadataByUUID(resultUUID)
 		resultURI := resultUUID
 		if res != nil {
 			resultURI = res.ResultURI
 		}
+		fmt.Printf("URI: %s", resultURI)
 
-		results, err := model.FetchResults(client, resultURI, index, dataset)
->>>>>>> ff2c9b61
+		results, err := model.FetchFilteredResults(client, dataset, index, resultURI, filterParams, inclusiveBool)
 		if err != nil {
 			handleError(w, err)
 			return
