package routes

import (
	"net/http"
	"testing"

	"github.com/stretchr/testify/assert"
	"github.com/unchartedsoftware/distil/api/model/storage/elastic"
	"github.com/unchartedsoftware/distil/api/util/json"
	"github.com/unchartedsoftware/distil/api/util/mock"
)

func TestResultsHandler(t *testing.T) {
	// mock elasticsearch request handler
	handler := mock.ElasticHandler(t, []string{"./testdata/variables.json"})
	// mock elasticsearch client
	ctor := mock.ElasticClientCtor(t, handler)

	// instantiate storage client constructor.
	storageCtor := elastic.NewStorage(ctor)

	// put together a stub pipeline request
	params := map[string]string{
<<<<<<< HEAD
		"dataset":     "o_185",
		"index":       "datasets",
		"results-uri": "./testdata/results.csv",
		"inclusive":   "inclusive",
=======
		"dataset":      "o_185",
		"index":        "datasets",
		"results-uuid": "./testdata/results.csv",
>>>>>>> ff2c9b61
	}
	req := mock.HTTPRequest(t, "GET", "/distil/results/", params, nil)

	// execute the test request - stubbed ES server will return the JSON
	// loaded above
	res := mock.HTTPResponse(t, req, ResultsHandler(storageCtor))
	assert.Equal(t, http.StatusOK, res.Code)

	// compare expected and acutal results - unmarshall first to ensure object
	// rather than byte equality
	expected, err := json.Unmarshal([]byte(
		`{
			"name": "o_185",
			"columns": [
				"Games_played"
			],
			"types": [
				"integer"
			],
			"values": [
				[10],
				[20],
				[30],
				[10]
			]
		}`))
	assert.NoError(t, err)

	actual, err := json.Unmarshal(res.Body.Bytes())
	assert.NoError(t, err)
	assert.Equal(t, expected, actual)
}<|MERGE_RESOLUTION|>--- conflicted
+++ resolved
@@ -21,16 +21,10 @@
 
 	// put together a stub pipeline request
 	params := map[string]string{
-<<<<<<< HEAD
-		"dataset":     "o_185",
-		"index":       "datasets",
-		"results-uri": "./testdata/results.csv",
-		"inclusive":   "inclusive",
-=======
 		"dataset":      "o_185",
 		"index":        "datasets",
 		"results-uuid": "./testdata/results.csv",
->>>>>>> ff2c9b61
+		"inclusive":    "inclusive",
 	}
 	req := mock.HTTPRequest(t, "GET", "/distil/results/", params, nil)
 
