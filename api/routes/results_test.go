package routes

import (
	"net/http"
	"testing"

	"github.com/stretchr/testify/assert"
	"github.com/unchartedsoftware/distil/api/model/storage/elastic"
	"github.com/unchartedsoftware/distil/api/util/json"
	"github.com/unchartedsoftware/distil/api/util/mock"
)

func TestResultsHandler(t *testing.T) {
	// mock elasticsearch request handler
	handler := mock.ElasticHandler(t, []string{"./testdata/variables.json"})
	// mock elasticsearch client
	ctor := mock.ElasticClientCtor(t, handler)

	// instantiate storage client constructor.
	storageCtor := elastic.NewStorage(ctor)

	// put together a stub pipeline request
	params := map[string]string{
		"dataset":     "o_185",
		"index":       "datasets",
		"results-uri": "./testdata/results.csv",
	}
	req := mock.HTTPRequest(t, "GET", "/distil/results/", params, nil)

	// execute the test request - stubbed ES server will return the JSON
	// loaded above
	res := mock.HTTPResponse(t, req, ResultsHandler(storageCtor))
	assert.Equal(t, http.StatusOK, res.Code)

	// compare expected and acutal results - unmarshall first to ensure object
	// rather than byte equality
	expected, err := json.Unmarshal([]byte(
		`{
<<<<<<< HEAD
			"results": {
				"name": "o_185",
				"metadata": [
					{"name": "Games_played", "type": "integer", "importance": 0}
				],
				"values": [
					[10],
					[20],
					[30],
					[10]
				]
			}
=======
			"name": "o_185",
			"metadata": [
				{"name": "Games_played", "type": "integer"}
			],
			"values": [
				[10],
				[20],
				[30],
				[10]
			]
>>>>>>> ee2dff62
		}`))
	assert.NoError(t, err)

	actual, err := json.Unmarshal(res.Body.Bytes())
	assert.NoError(t, err)
	assert.Equal(t, expected, actual)
}<|MERGE_RESOLUTION|>--- conflicted
+++ resolved
@@ -36,23 +36,9 @@
 	// rather than byte equality
 	expected, err := json.Unmarshal([]byte(
 		`{
-<<<<<<< HEAD
-			"results": {
-				"name": "o_185",
-				"metadata": [
-					{"name": "Games_played", "type": "integer", "importance": 0}
-				],
-				"values": [
-					[10],
-					[20],
-					[30],
-					[10]
-				]
-			}
-=======
 			"name": "o_185",
 			"metadata": [
-				{"name": "Games_played", "type": "integer"}
+				{"name": "Games_played", "type": "integer", "importance": 0}
 			],
 			"values": [
 				[10],
@@ -60,7 +46,6 @@
 				[30],
 				[10]
 			]
->>>>>>> ee2dff62
 		}`))
 	assert.NoError(t, err)
 
