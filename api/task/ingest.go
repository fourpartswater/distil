--- conflicted
+++ resolved
@@ -61,22 +61,14 @@
 	HardFail                           bool
 }
 
-func (c *IngestTaskConfig) getAbsolutePath(relativePath string) string {
+// GetAbsolutePath builds the absolute input path.
+func (c *IngestTaskConfig) GetAbsolutePath(relativePath string) string {
 	return c.Resolver.ResolveInputAbsolute(relativePath)
 }
 
-<<<<<<< HEAD
-// GetTmpAbsolutePath combines the temporary writable folder with the relative path.
+// GetTmpAbsolutePath builds the absolute tmp path.
 func (c *IngestTaskConfig) GetTmpAbsolutePath(relativePath string) string {
-	return fmt.Sprintf("%s/%s", c.TmpDataPath, relativePath)
-}
-
-func (c *IngestTaskConfig) getRawDataPath() string {
-	return fmt.Sprintf("%s/", c.ContainerDataPath)
-=======
-func (c *IngestTaskConfig) getTmpAbsolutePath(relativePath string) string {
 	return c.Resolver.ResolveOutputAbsolute(relativePath)
->>>>>>> 23aadd30
 }
 
 // IngestDataset executes the complete ingest process for the specified dataset.
@@ -89,7 +81,7 @@
 		return errors.Wrap(err, "unable to initialize metadata storage")
 	}
 
-	latestSchemaOutput := config.getAbsolutePath(config.SchemaPathRelative)
+	latestSchemaOutput := config.GetAbsolutePath(config.SchemaPathRelative)
 
 	if config.ClusteringEnabled {
 		err := Cluster(index, dataset, config)
@@ -158,40 +150,6 @@
 	return nil
 }
 
-<<<<<<< HEAD
-// Merge combines all the source data files into a single datafile.
-func Merge(schemaFile string, index string, dataset string, config *IngestTaskConfig) error {
-	// load the metadata from schema
-	meta, err := metadata.LoadMetadataFromOriginalSchema(schemaFile)
-	if err != nil {
-		return errors.Wrap(err, "unable to load metadata schema")
-	}
-	mainDR := meta.GetMainDataResource()
-	dataFilename := translateSchemaRelativeToAbsoluteFilename(schemaFile, mainDR.ResPath)
-
-	// merge file links in dataset
-	mergedDR, output, err := merge.InjectFileLinksFromFile(meta, dataFilename, config.getRawDataPath(), config.MergedOutputPathRelative, config.HasHeader)
-	if err != nil {
-		return errors.Wrap(err, "unable to merge linked files")
-	}
-
-	// write copy to disk
-	err = util.WriteFileWithDirs(config.GetTmpAbsolutePath(config.MergedOutputPathRelative), output, os.ModePerm)
-	if err != nil {
-		return errors.Wrap(err, "unable to write merged data")
-	}
-
-	// write merged metadata out to disk
-	err = metadata.WriteMergedSchema(meta, config.GetTmpAbsolutePath(config.MergedOutputSchemaPathRelative), mergedDR)
-	if err != nil {
-		return errors.Wrap(err, "unable to write merged schema")
-	}
-
-	return nil
-}
-
-=======
->>>>>>> 23aadd30
 // Ingest the metadata to ES and the data to Postgres.
 func Ingest(storage api.MetadataStorage, index string, dataset string, config *IngestTaskConfig) error {
 	meta, err := metadata.LoadMetadataFromClassification(
