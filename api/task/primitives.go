package task

import (
	"context"
	"encoding/csv"
	"fmt"
	"io"
	"os"
	"strconv"
	"strings"

	"github.com/pkg/errors"
	"github.com/unchartedsoftware/distil-ingest/metadata"

	"github.com/unchartedsoftware/distil/api/compute"
	"github.com/unchartedsoftware/distil/api/compute/description"
	"github.com/unchartedsoftware/distil/api/compute/result"
	"github.com/unchartedsoftware/distil/api/env"
	"github.com/unchartedsoftware/distil/api/pipeline"
)

const (
	denormFieldName  = "filename"
	useMockTA2System = true
)

var (
	client *compute.Client
)

// FeatureRequest captures the properties of a request to a primitive.
type FeatureRequest struct {
	SourceVariableName  string
	FeatureVariableName string
	OutputVariableName  string
	Variable            *metadata.Variable
	Step                *pipeline.PipelineDescription
}

// SetClient sets the compute client to use when invoking primitives.
func SetClient(computeClient *compute.Client) {
	client = computeClient
}
func submitPrimitive(dataset string, step *pipeline.PipelineDescription) (string, error) {

	config, err := env.LoadConfig()
	if err != nil {
		return "", errors.Wrap(err, "unable to load config")
	}

	if config.UseTA2Runner {
		res, err := client.ExecutePipeline(context.Background(), dataset, step)
		if err != nil {
			return "", errors.Wrap(err, "unable to dispatch mocked pipeline")
		}
		resultURI := strings.Replace(res.ResultURI, "file://", "", -1)
		return resultURI, nil
	}

	request := compute.NewExecPipelineRequest(dataset, step)

	err = request.Dispatch(client)
	if err != nil {
		return "", errors.Wrap(err, "unable to dispatch pipeline")
	}

	// listen for completion
	var errPipeline error
	var datasetURI string
	err = request.Listen(func(status compute.ExecPipelineStatus) {
		// check for error
		if status.Error != nil {
			errPipeline = status.Error
		}

		if status.Progress == compute.RequestCompletedStatus {
			datasetURI = status.ResultURI
		}
	})
	if err != nil {
		return "", errors.Wrap(err, "unable to listen to pipeline")
	}

	if errPipeline != nil {
		return "", errors.Wrap(errPipeline, "error executing pipeline")
	}

	datasetURI = strings.Replace(datasetURI, "file://", "", -1)

	return datasetURI, nil
}

<<<<<<< HEAD
// ClassifyPrimitive will classify the dataset using a primitive.
func ClassifyPrimitive(index string, dataset string, config *IngestTaskConfig) error {
	// create & submit the solution request
	pip, err := description.CreateSimonPipeline("says", "")
	if err != nil {
		return errors.Wrap(err, "unable to create Simon pipeline")
	}

	datasetURI, err := submitPrimitive(dataset, pip)
	if err != nil {
		return errors.Wrap(err, "unable to run Simon pipeline")
	}

	// parse primitive response (variable,probabilities,labels)
	res, err := result.ParseResultCSV(datasetURI)
	if err != nil {
		return errors.Wrap(err, "unable to parse Simon pipeline result")
	}

	// First row is header, then all other rows are col index, types, probabilities.
	probabilities := make([][]float64, len(res)-1)
	labels := make([][]string, len(res)-1)
	for i, v := range res {
		if i > 0 {
			colIndex, err := strconv.ParseInt(v[0].(string), 10, 64)
			if err != nil {
				return err
			}
			labels[colIndex] = toStringArray(v[1].([]interface{}))
			probs, err := toFloat64Array(v[2].([]interface{}))
			if err != nil {
				return err
			}
			probabilities[colIndex] = probs
		}
	}
	classification := &rest.ClassificationResult{
		Path:          datasetURI,
		Labels:        labels,
		Probabilities: probabilities,
	}

	// output the classification in the expected JSON format
	bytes, err := json.MarshalIndent(classification, "", "    ")
	if err != nil {
		return errors.Wrap(err, "unable to serialize classification result")
	}
	// write to file
	err = util.WriteFileWithDirs(config.getTmpAbsolutePath(config.ClassificationOutputPathRelative), bytes, os.ModePerm)
	if err != nil {
		return errors.Wrap(err, "unable to store classification result")
	}

	return nil
}

// RankPrimitive will rank the dataset using a primitive.
func RankPrimitive(index string, dataset string, config *IngestTaskConfig) error {
	// create & submit the solution request
	pip, err := description.CreatePCAFeaturesPipeline("harry", "")
	if err != nil {
		return errors.Wrap(err, "unable to create PCA pipeline")
	}

	datasetURI, err := submitPrimitive(dataset, pip)
	if err != nil {
		return errors.Wrap(err, "unable to run PCA pipeline")
	}

	// parse primitive response (col index,importance)
	res, err := result.ParseResultCSV(datasetURI)
	if err != nil {
		return errors.Wrap(err, "unable to parse PCA pipeline result")
	}

	ranks := make([]float64, len(res)-1)
	for i, v := range res {
		if i > 0 {
			colIndex, err := strconv.ParseInt(v[0].(string), 10, 64)
			if err != nil {
				return errors.Wrap(err, "unable to parse PCA col index")
			}
			vInt, err := strconv.ParseFloat(v[1].(string), 64)
			if err != nil {
				return errors.Wrap(err, "unable to parse PCA rank value")
			}
			ranks[colIndex] = vInt
		}
	}

	importance := &rest.ImportanceResult{
		Path:     datasetURI,
		Features: ranks,
	}

	// output the classification in the expected JSON format
	bytes, err := json.MarshalIndent(importance, "", "    ")
	if err != nil {
		return errors.Wrap(err, "unable to serialize ranking result")
	}

	// write to file
	err = util.WriteFileWithDirs(config.getTmpAbsolutePath(config.RankingOutputPathRelative), bytes, os.ModePerm)
	if err != nil {
		return errors.Wrap(err, "unable to store ranking result")
	}

	return nil
}

// SummarizePrimitive will summarize the dataset using a primitive.
func SummarizePrimitive(index string, dataset string, config *IngestTaskConfig) error {
	// create & submit the solution request
	pip, err := description.CreateDukePipeline("wellington", "")
	if err != nil {
		return errors.Wrap(err, "unable to create Duke pipeline")
	}

	datasetURI, err := submitPrimitive(dataset, pip)
	if err != nil {
		return errors.Wrap(err, "unable to run Duke pipeline")
	}

	// parse primitive response (token,probability)
	res, err := result.ParseResultCSV(datasetURI)
	if err != nil {
		return errors.Wrap(err, "unable to parse Duke pipeline result")
	}

	tokens := make([]string, len(res)-1)
	for i, v := range res {
		// skip the header
		if i > 0 {
			token, ok := v[0].(string)
			if !ok {
				return errors.Wrap(err, "unable to parse Duke token")
			}
			tokens[i-1] = token
		}
	}

	sum := &rest.SummaryResult{
		Summary: strings.Join(tokens, ", "),
	}

	// output the classification in the expected JSON format
	bytes, err := json.MarshalIndent(sum, "", "    ")
	if err != nil {
		return errors.Wrap(err, "unable to serialize summary result")
	}
	// write to file
	err = util.WriteFileWithDirs(config.getTmpAbsolutePath(config.SummaryOutputPathRelative), bytes, os.ModePerm)
	if err != nil {
		return errors.Wrap(err, "unable to store summary result")
	}

	return nil
}

// FeaturizePrimitive will featurize the dataset fields using a primitive.
func FeaturizePrimitive(schemaFile string, index string, dataset string, config *IngestTaskConfig) error {
	// create required folders for outputPath
	createContainingDirs(config.getTmpAbsolutePath(config.FeaturizationOutputDataRelative))
	createContainingDirs(config.getTmpAbsolutePath(config.FeaturizationOutputSchemaRelative))

	// load metadata from original schema
	meta, err := metadata.LoadMetadataFromOriginalSchema(schemaFile)
	if err != nil {
		return errors.Wrap(err, "unable to load original schema file")
	}
	mainDR := meta.GetMainDataResource()

	// add feature variables
	features, err := getClusterVariables(meta, "_feature_")
	if err != nil {
		return errors.Wrap(err, "unable to get feature variables")
	}

	d3mIndexField := getD3MIndexField(mainDR)

	// open the input file
	dataPath := path.Join(config.ContainerDataPath, mainDR.ResPath)
	lines, err := readCSVFile(dataPath, config.HasHeader)
	if err != nil {
		return errors.Wrap(err, "error reading raw data")
	}

	// add the cluster data to the raw data
	for _, f := range features {
		mainDR.Variables = append(mainDR.Variables, f.Variable)

		lines, err = appendFeature(dataset, d3mIndexField, config.HasHeader, f, lines)
		if err != nil {
			return errors.Wrap(err, "error appending feature data")
		}
	}

	// initialize csv writer
	output := &bytes.Buffer{}
	writer := csv.NewWriter(output)

	// output the header
	header := make([]string, len(mainDR.Variables))
	for _, v := range mainDR.Variables {
		header[v.Index] = v.Name
	}
	err = writer.Write(header)
	if err != nil {
		return errors.Wrap(err, "error storing feature header")
	}

	for _, line := range lines {
		err = writer.Write(line)
		if err != nil {
			return errors.Wrap(err, "error storing feature output")
		}
	}

	// output the data with the new feature
	writer.Flush()
	err = util.WriteFileWithDirs(config.getTmpAbsolutePath(config.FeaturizationOutputDataRelative), output.Bytes(), os.ModePerm)
	if err != nil {
		return errors.Wrap(err, "error writing feature output")
	}

	mainDR.ResPath = config.FeaturizationOutputDataRelative

	// write the new schema to file
	err = meta.WriteSchema(config.getTmpAbsolutePath(config.FeaturizationOutputSchemaRelative))
	if err != nil {
		return errors.Wrap(err, "unable to store feature schema")
	}

	return nil
}

// TargetRankPrimitive will rank the dataset relative to a target variable using
// a primitive.
func TargetRankPrimitive(dataset string, target string) ([]float64, error) {
	// create & submit the solution request
	pip, err := description.CreateTargetRankingPipeline("roger", "", target)
	if err != nil {
		return nil, errors.Wrap(err, "unable to create ranking pipeline")
	}

	datasetURI, err := submitPrimitive(dataset, pip)
	if err != nil {
		return nil, errors.Wrap(err, "unable to run ranking pipeline")
	}

	// parse primitive response (col index,importance)
	res, err := result.ParseResultCSV(datasetURI)
	if err != nil {
		return nil, errors.Wrap(err, "unable to parse ranking pipeline result")
	}

	ranks := make([]float64, len(res)-1)
	for i, v := range res {
		if i > 0 {
			colIndex, err := strconv.ParseInt(v[0].(string), 10, 64)
			if err != nil {
				return nil, errors.Wrap(err, "unable to parse rank index")
			}
			vInt, err := strconv.ParseFloat(v[1].(string), 64)
			if err != nil {
				return nil, errors.Wrap(err, "unable to parse rank value")
			}
			ranks[colIndex] = vInt
		}
	}

	return ranks, nil
}

// ClusterPrimitive will cluster the dataset fields using a primitive.
func ClusterPrimitive(index string, dataset string, config *IngestTaskConfig) error {
	// create required folders for outputPath
	createContainingDirs(config.getTmpAbsolutePath(config.ClusteringOutputDataRelative))
	createContainingDirs(config.getTmpAbsolutePath(config.ClusteringOutputSchemaRelative))

	// load metadata from original schema
	meta, err := metadata.LoadMetadataFromOriginalSchema(config.getAbsolutePath(config.SchemaPathRelative))
	if err != nil {
		return errors.Wrap(err, "unable to load original schema file")
	}
	mainDR := meta.GetMainDataResource()

	// add feature variables
	features, err := getFeatureVariables(meta, "_cluster_")
	if err != nil {
		return errors.Wrap(err, "unable to get cluster variables")
	}

	d3mIndexField := getD3MIndexField(mainDR)

	// open the input file
	dataPath := path.Join(config.ContainerDataPath, mainDR.ResPath)
	lines, err := readCSVFile(dataPath, config.HasHeader)
	if err != nil {
		return errors.Wrap(err, "error reading raw data")
	}

	// add the cluster data to the raw data
	for _, f := range features {
		mainDR.Variables = append(mainDR.Variables, f.Variable)

		lines, err = appendFeature(dataset, d3mIndexField, config.HasHeader, f, lines)
		if err != nil {
			return errors.Wrap(err, "error appending clustered data")
		}
	}

	// initialize csv writer
	output := &bytes.Buffer{}
	writer := csv.NewWriter(output)

	// output the header
	header := make([]string, len(mainDR.Variables))
	for _, v := range mainDR.Variables {
		header[v.Index] = v.Name
	}
	err = writer.Write(header)
	if err != nil {
		return errors.Wrap(err, "error storing clustered header")
	}

	for _, line := range lines {
		err = writer.Write(line)
		if err != nil {
			return errors.Wrap(err, "error storing clustered output")
		}
	}

	// output the data with the new feature
	writer.Flush()

	err = util.WriteFileWithDirs(config.getTmpAbsolutePath(config.ClusteringOutputDataRelative), output.Bytes(), os.ModePerm)
	if err != nil {
		return errors.Wrap(err, "error writing clustered output")
	}

	mainDR.ResPath = config.ClusteringOutputDataRelative

	// write the new schema to file
	err = meta.WriteSchema(config.getTmpAbsolutePath(config.ClusteringOutputSchemaRelative))
	if err != nil {
		return errors.Wrap(err, "unable to store cluster schema")
	}

	return nil
}

=======
>>>>>>> 3bf890a9
func readCSVFile(filename string, hasHeader bool) ([][]string, error) {
	// open the file
	csvFile, err := os.Open(filename)
	if err != nil {
		return nil, errors.Wrap(err, "failed to open data file")
	}
	defer csvFile.Close()
	reader := csv.NewReader(csvFile)

	lines := make([][]string, 0)

	// skip the header as needed
	if hasHeader {
		_, err = reader.Read()
		if err != nil {
			return nil, errors.Wrap(err, "failed to read header from file")
		}
	}

	// read the raw data
	for {
		line, err := reader.Read()
		if err == io.EOF {
			break
		} else if err != nil {
			return nil, errors.Wrap(err, "failed to read line from file")
		}

		lines = append(lines, line)
	}

	return lines, nil
}

func appendFeature(dataset string, d3mIndexField int, hasHeader bool, feature *FeatureRequest, lines [][]string) ([][]string, error) {
	datasetURI, err := submitPrimitive(dataset, feature.Step)
	if err != nil {
		return nil, errors.Wrap(err, "unable to run pipeline primitive")
	}

	// parse primitive response (new field contains output)
	res, err := result.ParseResultCSV(datasetURI)
	if err != nil {
		return nil, errors.Wrap(err, "unable to parse pipeline primitive result")
	}

	// find the field with the feature output
	labelIndex := 1
	for i, f := range res[0] {
		if f == feature.OutputVariableName {
			labelIndex = i
		}
	}

	// build the lookup for the new field
	features := make(map[string]string)
	for i, v := range res {
		// skip header
		if i > 0 {
			d3mIndex := v[0].(string)
			labels := v[labelIndex].(string)
			features[d3mIndex] = labels
		}
	}

	// add the new feature to the raw data
	for i, line := range lines {
		if i > 0 || !hasHeader {
			d3mIndex := line[d3mIndexField]
			feature := features[d3mIndex]
			line = append(line, feature)
			lines[i] = line
		}
	}

	return lines, nil
}

func getFeatureVariables(meta *metadata.Metadata, prefix string) ([]*FeatureRequest, error) {
	mainDR := meta.GetMainDataResource()
	features := make([]*FeatureRequest, 0)
	for _, v := range mainDR.Variables {
		if v.RefersTo != nil && v.RefersTo["resID"] != nil {
			// get the refered DR
			resID := v.RefersTo["resID"].(string)

			res := getDataResource(meta, resID)

			// check if needs to be featurized
			if res.CanBeFeaturized() {
				// create the new resource to hold the featured output
				indexName := fmt.Sprintf("%s%s", prefix, v.Name)

				// add the feature variable
				v := metadata.NewVariable(len(mainDR.Variables), indexName, "label", v.Name, "string", "string", "", "", []string{"attribute"}, metadata.VarRoleMetadata, nil, mainDR.Variables, false)

				// create the required pipeline
				step, err := description.CreateCrocPipeline("leather", "", []string{denormFieldName}, []string{indexName})
				if err != nil {
					return nil, errors.Wrap(err, "unable to create step pipeline")
				}

				features = append(features, &FeatureRequest{
					SourceVariableName:  denormFieldName,
					FeatureVariableName: indexName,
					OutputVariableName:  fmt.Sprintf("%s_object_label", indexName),
					Variable:            v,
					Step:                step,
				})
			}
		}
	}

	return features, nil
}

func getClusterVariables(meta *metadata.Metadata, prefix string) ([]*FeatureRequest, error) {
	mainDR := meta.GetMainDataResource()
	features := make([]*FeatureRequest, 0)
	for _, v := range mainDR.Variables {
		if v.RefersTo != nil && v.RefersTo["resID"] != nil {
			// get the refered DR
			resID := v.RefersTo["resID"].(string)

			res := getDataResource(meta, resID)

			// check if needs to be featurized
			if res.CanBeFeaturized() || res.ResType == "timeseries" {
				// create the new resource to hold the featured output
				indexName := fmt.Sprintf("%s%s", prefix, v.Name)

				// add the feature variable
				v := metadata.NewVariable(len(mainDR.Variables), indexName, "group", v.Name, "string", "string", "", "", []string{"attribute"}, metadata.VarRoleMetadata, nil, mainDR.Variables, false)

				// create the required pipeline
				var step *pipeline.PipelineDescription
				var err error
				outputName := ""
				if res.CanBeFeaturized() {
					step, err = description.CreateUnicornPipeline("horned",
						"clustering based on resnet-50 detected objects", []string{denormFieldName}, []string{indexName})
					outputName = unicornResultFieldName
				} else {
					if colNames, ok := getTimeValueCols(res); ok {
						step, err = description.CreateSlothPipeline("time series clustering",
							"k-means time series clustering", colNames.timeCol, colNames.valueCol, res.Variables)
						outputName = slothResultFieldName
					}
				}
				if err != nil {
					return nil, errors.Wrap(err, "unable to create step pipeline")
				}

				features = append(features, &FeatureRequest{
					SourceVariableName:  denormFieldName,
					FeatureVariableName: indexName,
					OutputVariableName:  outputName,
					Variable:            v,
					Step:                step,
				})
			}
		}
	}

	return features, nil
}

func getD3MIndexField(dr *metadata.DataResource) int {
	d3mIndexField := -1
	for _, v := range dr.Variables {
		if v.Name == metadata.D3MIndexName {
			d3mIndexField = v.Index
		}
	}

	return d3mIndexField
}

func toStringArray(in []interface{}) []string {
	strArr := make([]string, 0)
	for _, v := range in {
		strArr = append(strArr, v.(string))
	}
	return strArr
}

func toFloat64Array(in []interface{}) ([]float64, error) {
	strArr := make([]float64, 0)
	for _, v := range in {
		strFloat, err := strconv.ParseFloat(v.(string), 64)
		if err != nil {
			return nil, errors.Wrap(err, "failed to convert interface array to float array")
		}
		strArr = append(strArr, strFloat)
	}
	return strArr, nil
}

func getDataResource(meta *metadata.Metadata, resID string) *metadata.DataResource {
	// main data resource has d3m index variable
	for _, dr := range meta.DataResources {
		if dr.ResID == resID {
			return dr
		}
	}

	return nil
}

type timeValueCols struct {
	timeCol  string
	valueCol string
}

func getTimeValueCols(dr *metadata.DataResource) (*timeValueCols, bool) {
	// find the first column marked as a time and the first that is an
	// attribute and use those as series values
	var timeCol string
	var valueCol string
	if dr.ResType == "timeseries" {
		// find a suitable time column and value column - we take the first that works in each
		// case
		for _, v := range dr.Variables {
			for _, r := range v.Role {
				if r == "timeIndicator" && timeCol == "" {
					timeCol = v.Name
				}
				if r == "attribute" && valueCol == "" {
					valueCol = v.Name
				}
			}
		}
		if timeCol != "" && valueCol != "" {
			return &timeValueCols{
				timeCol:  timeCol,
				valueCol: valueCol,
			}, true
		}
	}
	return nil, false
}

func mapFields(meta *metadata.Metadata) map[string]*metadata.Variable {
	// cycle through each data resource, mapping field names to variables.
	fields := make(map[string]*metadata.Variable)
	for _, dr := range meta.DataResources {
		for _, v := range dr.Variables {
			fields[v.Name] = v
		}
	}

	return fields
}

func mapDenormFields(mainDR *metadata.DataResource) map[string]*metadata.Variable {
	fields := make(map[string]*metadata.Variable)
	for _, field := range mainDR.Variables {
		if field.IsMediaReference() {
			// DENORM PRIMITIVE RENAMES REFERENCE FIELDS TO `filename`
			fields[denormFieldName] = field
		}
	}
	return fields
}

func getRelativePath(rootPath string, filePath string) string {
	relativePath := strings.TrimPrefix(filePath, rootPath)
	relativePath = strings.TrimPrefix(relativePath, "/")

	return relativePath
}<|MERGE_RESOLUTION|>--- conflicted
+++ resolved
@@ -90,242 +90,6 @@
 	return datasetURI, nil
 }
 
-<<<<<<< HEAD
-// ClassifyPrimitive will classify the dataset using a primitive.
-func ClassifyPrimitive(index string, dataset string, config *IngestTaskConfig) error {
-	// create & submit the solution request
-	pip, err := description.CreateSimonPipeline("says", "")
-	if err != nil {
-		return errors.Wrap(err, "unable to create Simon pipeline")
-	}
-
-	datasetURI, err := submitPrimitive(dataset, pip)
-	if err != nil {
-		return errors.Wrap(err, "unable to run Simon pipeline")
-	}
-
-	// parse primitive response (variable,probabilities,labels)
-	res, err := result.ParseResultCSV(datasetURI)
-	if err != nil {
-		return errors.Wrap(err, "unable to parse Simon pipeline result")
-	}
-
-	// First row is header, then all other rows are col index, types, probabilities.
-	probabilities := make([][]float64, len(res)-1)
-	labels := make([][]string, len(res)-1)
-	for i, v := range res {
-		if i > 0 {
-			colIndex, err := strconv.ParseInt(v[0].(string), 10, 64)
-			if err != nil {
-				return err
-			}
-			labels[colIndex] = toStringArray(v[1].([]interface{}))
-			probs, err := toFloat64Array(v[2].([]interface{}))
-			if err != nil {
-				return err
-			}
-			probabilities[colIndex] = probs
-		}
-	}
-	classification := &rest.ClassificationResult{
-		Path:          datasetURI,
-		Labels:        labels,
-		Probabilities: probabilities,
-	}
-
-	// output the classification in the expected JSON format
-	bytes, err := json.MarshalIndent(classification, "", "    ")
-	if err != nil {
-		return errors.Wrap(err, "unable to serialize classification result")
-	}
-	// write to file
-	err = util.WriteFileWithDirs(config.getTmpAbsolutePath(config.ClassificationOutputPathRelative), bytes, os.ModePerm)
-	if err != nil {
-		return errors.Wrap(err, "unable to store classification result")
-	}
-
-	return nil
-}
-
-// RankPrimitive will rank the dataset using a primitive.
-func RankPrimitive(index string, dataset string, config *IngestTaskConfig) error {
-	// create & submit the solution request
-	pip, err := description.CreatePCAFeaturesPipeline("harry", "")
-	if err != nil {
-		return errors.Wrap(err, "unable to create PCA pipeline")
-	}
-
-	datasetURI, err := submitPrimitive(dataset, pip)
-	if err != nil {
-		return errors.Wrap(err, "unable to run PCA pipeline")
-	}
-
-	// parse primitive response (col index,importance)
-	res, err := result.ParseResultCSV(datasetURI)
-	if err != nil {
-		return errors.Wrap(err, "unable to parse PCA pipeline result")
-	}
-
-	ranks := make([]float64, len(res)-1)
-	for i, v := range res {
-		if i > 0 {
-			colIndex, err := strconv.ParseInt(v[0].(string), 10, 64)
-			if err != nil {
-				return errors.Wrap(err, "unable to parse PCA col index")
-			}
-			vInt, err := strconv.ParseFloat(v[1].(string), 64)
-			if err != nil {
-				return errors.Wrap(err, "unable to parse PCA rank value")
-			}
-			ranks[colIndex] = vInt
-		}
-	}
-
-	importance := &rest.ImportanceResult{
-		Path:     datasetURI,
-		Features: ranks,
-	}
-
-	// output the classification in the expected JSON format
-	bytes, err := json.MarshalIndent(importance, "", "    ")
-	if err != nil {
-		return errors.Wrap(err, "unable to serialize ranking result")
-	}
-
-	// write to file
-	err = util.WriteFileWithDirs(config.getTmpAbsolutePath(config.RankingOutputPathRelative), bytes, os.ModePerm)
-	if err != nil {
-		return errors.Wrap(err, "unable to store ranking result")
-	}
-
-	return nil
-}
-
-// SummarizePrimitive will summarize the dataset using a primitive.
-func SummarizePrimitive(index string, dataset string, config *IngestTaskConfig) error {
-	// create & submit the solution request
-	pip, err := description.CreateDukePipeline("wellington", "")
-	if err != nil {
-		return errors.Wrap(err, "unable to create Duke pipeline")
-	}
-
-	datasetURI, err := submitPrimitive(dataset, pip)
-	if err != nil {
-		return errors.Wrap(err, "unable to run Duke pipeline")
-	}
-
-	// parse primitive response (token,probability)
-	res, err := result.ParseResultCSV(datasetURI)
-	if err != nil {
-		return errors.Wrap(err, "unable to parse Duke pipeline result")
-	}
-
-	tokens := make([]string, len(res)-1)
-	for i, v := range res {
-		// skip the header
-		if i > 0 {
-			token, ok := v[0].(string)
-			if !ok {
-				return errors.Wrap(err, "unable to parse Duke token")
-			}
-			tokens[i-1] = token
-		}
-	}
-
-	sum := &rest.SummaryResult{
-		Summary: strings.Join(tokens, ", "),
-	}
-
-	// output the classification in the expected JSON format
-	bytes, err := json.MarshalIndent(sum, "", "    ")
-	if err != nil {
-		return errors.Wrap(err, "unable to serialize summary result")
-	}
-	// write to file
-	err = util.WriteFileWithDirs(config.getTmpAbsolutePath(config.SummaryOutputPathRelative), bytes, os.ModePerm)
-	if err != nil {
-		return errors.Wrap(err, "unable to store summary result")
-	}
-
-	return nil
-}
-
-// FeaturizePrimitive will featurize the dataset fields using a primitive.
-func FeaturizePrimitive(schemaFile string, index string, dataset string, config *IngestTaskConfig) error {
-	// create required folders for outputPath
-	createContainingDirs(config.getTmpAbsolutePath(config.FeaturizationOutputDataRelative))
-	createContainingDirs(config.getTmpAbsolutePath(config.FeaturizationOutputSchemaRelative))
-
-	// load metadata from original schema
-	meta, err := metadata.LoadMetadataFromOriginalSchema(schemaFile)
-	if err != nil {
-		return errors.Wrap(err, "unable to load original schema file")
-	}
-	mainDR := meta.GetMainDataResource()
-
-	// add feature variables
-	features, err := getClusterVariables(meta, "_feature_")
-	if err != nil {
-		return errors.Wrap(err, "unable to get feature variables")
-	}
-
-	d3mIndexField := getD3MIndexField(mainDR)
-
-	// open the input file
-	dataPath := path.Join(config.ContainerDataPath, mainDR.ResPath)
-	lines, err := readCSVFile(dataPath, config.HasHeader)
-	if err != nil {
-		return errors.Wrap(err, "error reading raw data")
-	}
-
-	// add the cluster data to the raw data
-	for _, f := range features {
-		mainDR.Variables = append(mainDR.Variables, f.Variable)
-
-		lines, err = appendFeature(dataset, d3mIndexField, config.HasHeader, f, lines)
-		if err != nil {
-			return errors.Wrap(err, "error appending feature data")
-		}
-	}
-
-	// initialize csv writer
-	output := &bytes.Buffer{}
-	writer := csv.NewWriter(output)
-
-	// output the header
-	header := make([]string, len(mainDR.Variables))
-	for _, v := range mainDR.Variables {
-		header[v.Index] = v.Name
-	}
-	err = writer.Write(header)
-	if err != nil {
-		return errors.Wrap(err, "error storing feature header")
-	}
-
-	for _, line := range lines {
-		err = writer.Write(line)
-		if err != nil {
-			return errors.Wrap(err, "error storing feature output")
-		}
-	}
-
-	// output the data with the new feature
-	writer.Flush()
-	err = util.WriteFileWithDirs(config.getTmpAbsolutePath(config.FeaturizationOutputDataRelative), output.Bytes(), os.ModePerm)
-	if err != nil {
-		return errors.Wrap(err, "error writing feature output")
-	}
-
-	mainDR.ResPath = config.FeaturizationOutputDataRelative
-
-	// write the new schema to file
-	err = meta.WriteSchema(config.getTmpAbsolutePath(config.FeaturizationOutputSchemaRelative))
-	if err != nil {
-		return errors.Wrap(err, "unable to store feature schema")
-	}
-
-	return nil
-}
 
 // TargetRankPrimitive will rank the dataset relative to a target variable using
 // a primitive.
@@ -365,86 +129,7 @@
 	return ranks, nil
 }
 
-// ClusterPrimitive will cluster the dataset fields using a primitive.
-func ClusterPrimitive(index string, dataset string, config *IngestTaskConfig) error {
-	// create required folders for outputPath
-	createContainingDirs(config.getTmpAbsolutePath(config.ClusteringOutputDataRelative))
-	createContainingDirs(config.getTmpAbsolutePath(config.ClusteringOutputSchemaRelative))
-
-	// load metadata from original schema
-	meta, err := metadata.LoadMetadataFromOriginalSchema(config.getAbsolutePath(config.SchemaPathRelative))
-	if err != nil {
-		return errors.Wrap(err, "unable to load original schema file")
-	}
-	mainDR := meta.GetMainDataResource()
-
-	// add feature variables
-	features, err := getFeatureVariables(meta, "_cluster_")
-	if err != nil {
-		return errors.Wrap(err, "unable to get cluster variables")
-	}
-
-	d3mIndexField := getD3MIndexField(mainDR)
-
-	// open the input file
-	dataPath := path.Join(config.ContainerDataPath, mainDR.ResPath)
-	lines, err := readCSVFile(dataPath, config.HasHeader)
-	if err != nil {
-		return errors.Wrap(err, "error reading raw data")
-	}
-
-	// add the cluster data to the raw data
-	for _, f := range features {
-		mainDR.Variables = append(mainDR.Variables, f.Variable)
-
-		lines, err = appendFeature(dataset, d3mIndexField, config.HasHeader, f, lines)
-		if err != nil {
-			return errors.Wrap(err, "error appending clustered data")
-		}
-	}
-
-	// initialize csv writer
-	output := &bytes.Buffer{}
-	writer := csv.NewWriter(output)
-
-	// output the header
-	header := make([]string, len(mainDR.Variables))
-	for _, v := range mainDR.Variables {
-		header[v.Index] = v.Name
-	}
-	err = writer.Write(header)
-	if err != nil {
-		return errors.Wrap(err, "error storing clustered header")
-	}
-
-	for _, line := range lines {
-		err = writer.Write(line)
-		if err != nil {
-			return errors.Wrap(err, "error storing clustered output")
-		}
-	}
-
-	// output the data with the new feature
-	writer.Flush()
-
-	err = util.WriteFileWithDirs(config.getTmpAbsolutePath(config.ClusteringOutputDataRelative), output.Bytes(), os.ModePerm)
-	if err != nil {
-		return errors.Wrap(err, "error writing clustered output")
-	}
-
-	mainDR.ResPath = config.ClusteringOutputDataRelative
-
-	// write the new schema to file
-	err = meta.WriteSchema(config.getTmpAbsolutePath(config.ClusteringOutputSchemaRelative))
-	if err != nil {
-		return errors.Wrap(err, "unable to store cluster schema")
-	}
-
-	return nil
-}
-
-=======
->>>>>>> 3bf890a9
+
 func readCSVFile(filename string, hasHeader bool) ([][]string, error) {
 	// open the file
 	csvFile, err := os.Open(filename)
