--- conflicted
+++ resolved
@@ -342,7 +342,6 @@
 	return s.parseCategoricalHistogram(res, variable)
 }
 
-<<<<<<< HEAD
 func (s *Storage) fetchTextHistogram(dataset string, variable *model.Variable) (*model.Histogram, error) {
 	// Get count by category.
 	query := fmt.Sprintf("SELECT unnest(tsvector_to_array(to_tsvector(%s))) as %s, COUNT(*) AS count FROM %s GROUP BY unnest(tsvector_to_array(to_tsvector(%s))) ORDER BY count desc, %s LIMIT %d;",
@@ -360,10 +359,7 @@
 	return s.parseCategoricalHistogram(res, variable)
 }
 
-func (s *Storage) fetchSummaryData(dataset string, index string, varName string, resultURI string) (*model.Histogram, error) {
-=======
 func (s *Storage) fetchSummaryData(dataset string, index string, varName string, resultURI string, extrema *model.Extrema) (*model.Histogram, error) {
->>>>>>> 32e61f21
 	// need description of the variables to request aggregation against.
 	variable, err := s.metadata.FetchVariable(dataset, index, varName)
 	if err != nil {
