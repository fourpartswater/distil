package postgres

import (
	"fmt"
	"strings"

	"github.com/jackc/pgx"
	"github.com/pkg/errors"
	"github.com/unchartedsoftware/distil/api/model"
)

func (s *Storage) parseFilteredData(dataset string, numRows int, rows *pgx.Rows) (*model.FilteredData, error) {
	result := &model.FilteredData{
		Name:    dataset,
		NumRows: numRows,
		Values:  make([][]interface{}, 0),
	}

	// Parse the columns.
	if rows != nil {
		fields := rows.FieldDescriptions()
		columns := make([]string, len(fields))
		types := make([]string, len(fields))
		for i := 0; i < len(fields); i++ {
			columns[i] = fields[i].Name
			types[i] = fields[i].DataTypeName
		}
		result.Columns = columns
		result.Types = types

		// Parse the row data.
		for rows.Next() {
			columnValues, err := rows.Values()
			if err != nil {
				return nil, err
			}
			result.Values = append(result.Values, columnValues)
		}
	} else {
		result.Columns = make([]string, 0)
		result.Types = make([]string, 0)
	}

	return result, nil
}

func (s *Storage) buildFilteredQueryWhere(dataset string, filterParams *model.FilterParams) (string, []interface{}) {
	// Build where clauses using the filter parameters.
	// param identifiers in the query are 1-based $x.
	params := make([]interface{}, 0)
	wheres := make([]string, 0)

	for _, filter := range filterParams.Filters {
		switch filter.Type {
		case model.NumericalFilter:
			// numerical
			where := fmt.Sprintf("\"%s\" >= $%d AND \"%s\" <= $%d", filter.Name, len(params)+1, filter.Name, len(params)+2)
			wheres = append(wheres, where)
			params = append(params, *filter.Min)
			params = append(params, *filter.Max)
		case model.CategoricalFilter:
			// categorical
			categories := make([]string, 0)
			offset := len(params) + 1
			for i, category := range filter.Categories {
				categories = append(categories, fmt.Sprintf("$%d", offset+i))
				params = append(params, category)
			}
			where := fmt.Sprintf("\"%s\" IN (%s)", filter.Name, strings.Join(categories, ", "))
			wheres = append(wheres, where)
		}
	}

	return strings.Join(wheres, " AND "), params
}

func (s *Storage) buildFilteredQueryField(dataset string, variables []*model.Variable, filterParams *model.FilterParams) (string, error) {
	fields := make([]string, 0)
	for _, variable := range model.GetFilterVariables(filterParams, variables) {
		fields = append(fields, fmt.Sprintf("\"%s\"", variable.Name))
	}
	return strings.Join(fields, ","), nil
}

func (s *Storage) buildFilteredResultQueryField(dataset string, variables []*model.Variable, targetVariable *model.Variable, filterParams *model.FilterParams) (string, error) {
	fields := make([]string, 0)
	for _, variable := range model.GetFilterVariables(filterParams, variables) {
		if strings.Compare(targetVariable.Name, variable.Name) != 0 {
			fields = append(fields, fmt.Sprintf("\"%s\"", variable.Name))
		}
	}
	return strings.Join(fields, ","), nil
}

// FetchNumRows pulls the number of rows in the table.
func (s *Storage) FetchNumRows(dataset string, filters map[string]interface{}) (int, error) {
	query := fmt.Sprintf("SELECT count(*) FROM %s", dataset)
	params := make([]interface{}, 0)
	if filters != nil && len(filters) > 0 {
		clauses := make([]string, 0)
		for field, value := range filters {
			clauses = append(clauses, fmt.Sprintf("%s = $%d", field, len(clauses)+1))
			params = append(params, value)
		}
		query = fmt.Sprintf("%s WHERE %s", query, strings.Join(clauses, " AND "))
	}
	var numRows int
	err := s.client.QueryRow(query, params...).Scan(&numRows)
	if err != nil {
		return -1, errors.Wrap(err, "postgres row query failed")
	}
	return numRows, nil
}

func (s *Storage) filterIncludesIndex(filterParams *model.FilterParams) bool {
	for _, v := range filterParams.Filters {
		if v.Name == d3mIndexFieldName {
			return true
		}
	}

	return false
}

// FetchData creates a postgres query to fetch a set of rows.  Applies filters to restrict the
// results to a user selected set of fields, with rows further filtered based on allowed ranges and
// categories.
<<<<<<< HEAD
func (s *Storage) FetchData(dataset string, index string, filterParams *model.FilterParams, invert bool) (*model.FilteredData, error) {
	variables, err := s.metadata.FetchVariables(dataset, index, false)
=======
func (s *Storage) FetchData(dataset string, index string, filterParams *model.FilterParams, inclusive bool, invert bool) (*model.FilteredData, error) {
	// Include the d3m if inclusive XOR index is specified
	indexSpecified := s.filterIncludesIndex(filterParams)
	variables, err := s.metadata.FetchVariables(dataset, index, inclusive != indexSpecified)
>>>>>>> e0fdfe58
	if err != nil {
		return nil, errors.Wrap(err, "Could not pull variables from ES")
	}

	numRows, err := s.FetchNumRows(dataset, nil)
	if err != nil {
		return nil, errors.Wrap(err, "Could not pull num rows")
	}

	fields, err := s.buildFilteredQueryField(dataset, variables, filterParams)
	if err != nil {
		return nil, errors.Wrap(err, "Could not build field list")
	}

	// construct a Postgres query that fetches documents from the dataset with the supplied variable filters applied
	query := fmt.Sprintf("SELECT %s FROM %s", fields, dataset)

	where, params := s.buildFilteredQueryWhere(dataset, filterParams)

	if len(where) > 0 {
		if invert {
			query = fmt.Sprintf("%s WHERE NOT(%s)", query, where)
		} else {
			query = fmt.Sprintf("%s WHERE %s", query, where)
		}
	} else {
		// if there are not WHERE's and we are inverting, that means we expect
		// no results.
		if invert {
			return &model.FilteredData{
				Name:    dataset,
				NumRows: numRows,
				Columns: make([]string, 0),
				Types:   make([]string, 0),
				Values:  make([][]interface{}, 0),
			}, nil
		}
	}

	// order & limit the filtered data.
	query = fmt.Sprintf("%s ORDER BY \"%s\"", query, d3mIndexFieldName)
	if filterParams.Size > 0 {
		query = fmt.Sprintf("%s LIMIT %d", query, filterParams.Size)
	}
	query = query + ";"

	// execute the postgres query
	res, err := s.client.Query(query, params...)
	if err != nil {
		return nil, errors.Wrap(err, "postgres filtered data query failed")
	}
	if res != nil {
		defer res.Close()
	}

	// parse the result
	return s.parseFilteredData(dataset, numRows, res)
}<|MERGE_RESOLUTION|>--- conflicted
+++ resolved
@@ -125,15 +125,8 @@
 // FetchData creates a postgres query to fetch a set of rows.  Applies filters to restrict the
 // results to a user selected set of fields, with rows further filtered based on allowed ranges and
 // categories.
-<<<<<<< HEAD
 func (s *Storage) FetchData(dataset string, index string, filterParams *model.FilterParams, invert bool) (*model.FilteredData, error) {
 	variables, err := s.metadata.FetchVariables(dataset, index, false)
-=======
-func (s *Storage) FetchData(dataset string, index string, filterParams *model.FilterParams, inclusive bool, invert bool) (*model.FilteredData, error) {
-	// Include the d3m if inclusive XOR index is specified
-	indexSpecified := s.filterIncludesIndex(filterParams)
-	variables, err := s.metadata.FetchVariables(dataset, index, inclusive != indexSpecified)
->>>>>>> e0fdfe58
 	if err != nil {
 		return nil, errors.Wrap(err, "Could not pull variables from ES")
 	}
