package ws

import (
	"crypto/sha1"
	"encoding/json"
	"fmt"
	"net/http"
	"path"
	"path/filepath"
	"strings"
	"time"

	"github.com/pkg/errors"
	"github.com/satori/go.uuid"
	"github.com/unchartedsoftware/plog"
	"golang.org/x/net/context"

	"github.com/unchartedsoftware/distil/api/model"
	"github.com/unchartedsoftware/distil/api/pipeline"
)

const (
	getSession        = "GET_SESSION"
	endSession        = "END_SESSION"
	createPipelines   = "CREATE_PIPELINES"
	streamClose       = "STREAM_CLOSE"
	datasetDir        = "datasets"
	categoricalType   = "categorical"
	numericalType     = "numerical"
	defaultResourceID = "0"
	datasetSizeLimit  = 10000
)

// PipelineHandler represents a pipeline websocket handler.
func PipelineHandler(client *pipeline.Client, metadataCtor model.MetadataStorageCtor, dataCtor model.DataStorageCtor, pipelineCtor model.PipelineStorageCtor) func(http.ResponseWriter, *http.Request) {
	return func(w http.ResponseWriter, r *http.Request) {

		// create conn
		conn, err := NewConnection(w, r, handlePipelineMessage(client, metadataCtor, dataCtor, pipelineCtor))
		if err != nil {
			log.Warn(err)
			return
		}
		// listen for requests and respond
		err = conn.ListenAndRespond()
		if err != nil {
			log.Info(err)
		}
		// clean up conn internals
		conn.Close()
	}
}

func handlePipelineMessage(client *pipeline.Client, metadataCtor model.MetadataStorageCtor, dataCtor model.DataStorageCtor, pipelineCtor model.PipelineStorageCtor) func(conn *Connection, bytes []byte) {
	return func(conn *Connection, bytes []byte) {
		// parse the message
		msg, err := NewMessage(bytes)
		if err != nil {
			// parsing error, send back a failure response
			err := fmt.Errorf("unable to parse pipeline request message: %s", string(bytes))
			// send error response
			handleErr(conn, nil, err)
			return
		}
		// handle message
		go handleMessage(conn, client, metadataCtor, dataCtor, pipelineCtor, msg)
	}
}

func parseMessage(bytes []byte) (*Message, error) {
	var msg *Message
	err := json.Unmarshal(bytes, &msg)
	if err != nil {
		return nil, err
	}
	msg.Timestamp = time.Now()
	return msg, nil
}

func handleMessage(conn *Connection, client *pipeline.Client, metadataCtor model.MetadataStorageCtor, dataCtor model.DataStorageCtor, pipelineCtor model.PipelineStorageCtor, msg *Message) {
	switch msg.Type {
	case getSession:
		handleGetSession(conn, client, msg, pipelineCtor)
		return
	case endSession:
		handleEndSession(conn, client, msg)
		return
	case createPipelines:
		handleCreatePipelines(conn, client, metadataCtor, dataCtor, pipelineCtor, msg)
		return
	default:
		// unrecognized type
		handleErr(conn, msg, errors.New("unrecognized message type"))
		return
	}
}

func loadSessionRequests(msg *Message, session *pipeline.Session, pipelineStorage model.PipelineStorage) error {
	// load the stored session information.
	log.Infof("Loading requests for session %v.", msg.Session)
	reqs, err := pipelineStorage.FetchRequests(msg.Session)
	if err != nil {
		return errors.Wrap(err, "Unable to pull session request")
	}

	// parse the requests into the session object.
	for _, r := range reqs {
		// get the uuid for the request.
		requestID, err := uuid.FromString(r.RequestID)
		if err != nil {
			return errors.Wrap(err, "Unable to parse request uuid")
		}

		// add the request to the right collection
		req := &pipeline.RequestContext{
			RequestID: requestID,
		}
		if pipeline.Progress_value[r.Progress] != int32(pipeline.Progress_COMPLETED) {
			session.AddPendingRequest(req)
		} else {
			session.AddCompletedRequest(req)
		}
	}

	log.Infof("Requests for session %v loaded successfully.", msg.Session)

	return nil
}

func handleGetSession(conn *Connection, client *pipeline.Client, msg *Message, pipelineCtor model.PipelineStorageCtor) {
	// get the storage instance
	storage, err := pipelineCtor()
	if err != nil {
		handleErr(conn, msg, err)
		return
	}

	// get existing session
	if msg.Session != "" {
		// try to get existing session
		session, ok := client.GetSession(msg.Session)
		if ok {
			err = loadSessionRequests(msg, session, storage)
			if err != nil {
				handleErr(conn, msg, err)
				return
			}

			handleGetSessionSuccess(conn, msg, session.ID, false, true)
			return
		}
	}

	// start a new session
	session, err := client.StartSession(context.Background())
	if err != nil {
		handleErr(conn, msg, err)
		return
	}

	// store the sessions
	err = storage.PersistSession(session.ID)
	if err != nil {
		handleErr(conn, msg, err)
		return
	}

	handleGetSessionSuccess(conn, msg, session.ID, true, false)
	return
}

func handleEndSession(conn *Connection, client *pipeline.Client, msg *Message) {
	// end session
	err := client.EndSession(context.Background(), msg.Session)
	if err != nil {
		handleErr(conn, msg, err)
		return
	}
	handleEndSessionSuccess(conn, msg)
	return
}

type pipelineCreateMsg struct {
	Dataset      string          `json:"dataset"`
	Index        string          `json:"index"`
	Feature      string          `json:"feature"`
	Task         string          `json:"task"`
	MaxPipelines int32           `json:"maxPipelines"`
	Filters      json.RawMessage `json:"filters"`
	Metrics      []string        `json:"metric"`
}

func handleCreatePipelines(conn *Connection, client *pipeline.Client, metadataCtor model.MetadataStorageCtor, dataCtor model.DataStorageCtor, pipelineCtor model.PipelineStorageCtor, msg *Message) {
	// unmarshall the request data
	clientCreateMsg := &pipelineCreateMsg{}
	err := json.Unmarshal(msg.Raw, clientCreateMsg)
	if err != nil {
		handleErr(conn, msg, err)
		return
	}

	// parse the features out of the create msg - done as a separate step because their structure isn't entirely
	// fixed
	filters, err := model.ParseFilterParamsJSON(clientCreateMsg.Filters)
	if err != nil {
		handleErr(conn, msg, err)
		return
	}
	// NOTE: IF THE SIZE IS NOT SET THEN THE DEFAULT IS USED (100 rows only)!!!
	// NOTE: this could be done on the client side, but I am not sure if that
	// is more elegant or not.
	filters.Size = -1

	// NOTE: D3M index field is needed in the persisted data.
	filters.Filters = append(filters.Filters, &model.Filter{
		Name: "d3mIndex",
		Type: "empty",
	})

	// initialize the storage
	dataStorage, err := dataCtor()
	if err != nil {
		handleErr(conn, msg, err)
		return
	}

	// initialize metadata storage
	metadata, err := metadataCtor()
	if err != nil {
		handleErr(conn, msg, err)
		return
	}

	// initialize pipeline storage
	pipelineStorage, err := pipelineCtor()
	if err != nil {
		handleErr(conn, msg, err)
		return
	}

	// persist the filtered dataset if necessary
	fetchFilteredData := func(dataset string, index string, filterParams *model.FilterParams) (*model.FilteredData, error) {
<<<<<<< HEAD
		// fetch the whole data, including the target and index
		return dataStorage.FetchData(dataset, index, filterParams, false)
=======
		// fetch the whole data and include the target feature
		return dataStorage.FetchData(dataset, index, filterParams, false, false)
>>>>>>> 1a1893b1
	}
	fetchVariable := func(dataset string, index string) ([]*model.Variable, error) {
		return metadata.FetchVariables(dataset, index, true)
	}
	datasetPath, err := pipeline.PersistFilteredData(fetchFilteredData, fetchVariable, client.DataDir, clientCreateMsg.Dataset, clientCreateMsg.Index, clientCreateMsg.Feature, filters)
	if err != nil {
		handleErr(conn, msg, err)
		return
	}

	// make sure the path is absolute and contains the URI prefix
	datasetPath, err = filepath.Abs(datasetPath)
	if err != nil {
		handleErr(conn, msg, err)
		return
	}
	datasetPath = fmt.Sprintf("%s", filepath.Join(datasetPath, pipeline.D3MDataSchema))

	// Create the set of training features - we already filtered that out when we persist, but needs to be specified
	// to satisfy ta3ta2 API.
	filteredVars, err := fetchFilteredVariables(metadata, clientCreateMsg.Index, clientCreateMsg.Dataset, filters)
	if err != nil {
		handleErr(conn, msg, err)
		return
	}
	trainFeatures := []*pipeline.Feature{}
	for _, featureName := range filteredVars {
		if featureName != clientCreateMsg.Feature {
			feature := &pipeline.Feature{
				FeatureName: featureName,
				ResourceId:  defaultResourceID,
			}
			trainFeatures = append(trainFeatures, feature)
		}
	}

	// convert received metrics into the ta3ta2 format
	metrics := []pipeline.PerformanceMetric{}
	for _, msgMetric := range clientCreateMsg.Metrics {
		metric := pipeline.PerformanceMetric(pipeline.PerformanceMetric_value[strings.ToUpper(msgMetric)])
		metrics = append(metrics, metric)
	}

	// populate the protobuf pipeline create msg
	createMsg := &pipeline.PipelineCreateRequest{
		Context: &pipeline.SessionContext{
			SessionId: msg.Session,
		},
		PredictFeatures: trainFeatures,
		Task:            pipeline.TaskType(pipeline.TaskType_value[strings.ToUpper(clientCreateMsg.Task)]),
		TaskSubtype:     pipeline.TaskSubtype(pipeline.TaskSubtype_NONE),
		Metrics:         metrics,
		DatasetUri:      datasetPath,
		TargetFeatures: []*pipeline.Feature{
			{
				FeatureName: clientCreateMsg.Feature,
				ResourceId:  defaultResourceID,
			},
		},
		MaxPipelines: clientCreateMsg.MaxPipelines,
	}

	// kick off the pipeline creation, or re-attach to one that is already running
	session, ok := client.GetSession(msg.Session)
	if !ok {
		log.Warnf("Expected session %s does not exist", msg.Session)
		return
	}

	requestInfo := pipeline.GeneratePipelineCreateRequest(createMsg)
	proxy, err := session.GetOrDispatch(context.Background(), requestInfo)
	if err != nil {
		handleErr(conn, msg, err)
		return
	}

	// store the request using the initial progress value
	requestID := fmt.Sprintf("%s", requestInfo.RequestID)
	err = pipelineStorage.PersistRequest(session.ID, requestID, clientCreateMsg.Dataset, pipeline.Progress_name[0], time.Now())
	if err != nil {
		handleErr(conn, msg, err)
		return
	}

	// store the request features
	for _, f := range trainFeatures {
		err = pipelineStorage.PersistRequestFeature(requestID, f.FeatureName, model.FeatureTypeTrain)
		if err != nil {
			handleErr(conn, msg, err)
			return
		}
	}

	for _, f := range createMsg.TargetFeatures {
		err = pipelineStorage.PersistRequestFeature(requestID, f.FeatureName, model.FeatureTypeTarget)
		if err != nil {
			handleErr(conn, msg, err)
			return
		}
	}

	// store request filters
	err = pipelineStorage.PersistRequestFilters(requestID, filters)
	if err != nil {
		handleErr(conn, msg, err)
		return
	}

	// handle the request
	handleCreatePipelinesSuccess(conn, msg, proxy, dataStorage, pipelineStorage, clientCreateMsg.Dataset)
}

func handleGetSessionSuccess(conn *Connection, msg *Message, session string, created bool, resumed bool) {
	// send response
	handleSuccess(conn, msg, map[string]interface{}{
		"success": true,
		"session": session,
		"created": created,
		"resumed": resumed,
	})
}

func handleEndSessionSuccess(conn *Connection, msg *Message) {
	// send response
	handleSuccess(conn, msg, map[string]interface{}{
		"success": true,
	})
}

func handleCreatePipelinesSuccess(conn *Connection, msg *Message, proxy *pipeline.ResultProxy, dataStorage model.DataStorage, pipelineStorage model.PipelineStorage, dataset string) {
	// process the result proxy, which is replicated for completed, pending requests
	for {
		select {
		case result := <-proxy.Results:
			res := (*result).(*pipeline.PipelineCreateResult)

			if res.ResponseInfo.Status.Code != pipeline.StatusCode_OK {
				status := res.ResponseInfo.Status.Code
				statusDesc := res.ResponseInfo.Status.Details
				handleErr(conn, msg, errors.Errorf("pipeline create failed - %s: %s", status, statusDesc))
				return
			}

			// extract the baseline pipeline status
			progress := pipeline.Progress_name[int32(res.ProgressInfo)]

			// update the request progress
			currentTime := time.Now()
			err := pipelineStorage.UpdateRequest(fmt.Sprintf("%s", proxy.RequestID), progress, currentTime)
			if err != nil {
				handleErr(conn, msg, errors.Wrap(err, "Unable to store request update"))
			}
			response := map[string]interface{}{
				"requestId":  proxy.RequestID,
				"pipelineId": res.PipelineId,
				"progress":   progress,
			}
			log.Infof("Pipeline %s - %s", res.PipelineId, progress)

			// on complete, persist scores
			if res.ProgressInfo == pipeline.Progress_COMPLETED {
				for _, score := range res.PipelineInfo.Scores {

					scoreMetric := pipeline.PerformanceMetric_name[int32(score.Metric)]
					scoreValue := float64(score.Value)

					// store the result score
					pipelineStorage.PersistResultScore(res.PipelineId, scoreMetric, scoreValue)
				}
			}

			resultURI := ""
			resultID := ""
			outputType := ""

			// on update / complete, persist the resultURI
			if res.ProgressInfo == pipeline.Progress_COMPLETED ||
				res.ProgressInfo == pipeline.Progress_UPDATED {
				// Get the result URI, removing the protocol portion if it exists. The returned value
				// is either a csv or a directory.  If we get a directory back, it should match the standard structure.
				// Look for the trainTargets.csv
				resultURI = res.PipelineInfo.PredictResultUri
				resultURI = strings.Replace(resultURI, "file://", "", 1)
				if !strings.HasSuffix(resultURI, ".csv") {
					resultURI = path.Join(resultURI, pipeline.D3MLearningData)
				}

				// get the result UUID. NOTE: Doing sha1 for now.
				hasher := sha1.New()
				hasher.Write([]byte(resultURI))
				bs := hasher.Sum(nil)
				resultID = fmt.Sprintf("%x", bs)

				response["pipeline"] = map[string]interface{}{
					"resultId": resultID,
				}

				outputTypeName := int32(res.PipelineInfo.Output)
				outputType = pipeline.OutputType_name[outputTypeName]
			}

			// store the result metadata
			err = pipelineStorage.PersistResultMetadata(
				proxy.RequestID.String(),
				res.PipelineId,
				resultID,
				resultURI,
				progress,
				outputType,
				currentTime)
			if err != nil {
				handleErr(conn, msg, errors.Wrap(err, "Unable to store result metadata"))
			}

			// persist results, if they are available
			if res.ProgressInfo == pipeline.Progress_COMPLETED ||
				res.ProgressInfo == pipeline.Progress_UPDATED {

				err = dataStorage.PersistResult(dataset, resultURI)
				if err != nil {
					handleErr(conn, msg, errors.Wrap(err, "Unable to store pipeline results"))
				}
			}
			handleSuccess(conn, msg, response)

		case err := <-proxy.Errors:
			handleErr(conn, msg, err)
			return

		case <-proxy.Done:
			// notify the downstream client that the stream is closed
			response := map[string]interface{}{
				streamClose: true,
			}
			handleSuccess(conn, msg, response)
			return
		}
	}
}

// TODO: We don't store this anywhere, so we end up running an ES query to get the var list.  This should
// be cached by Redis, but still worth looking into storing some of the dataset info.
func fetchFilteredVariables(metadata model.MetadataStorage, index string, dataset string, filters *model.FilterParams) ([]string, error) {
	// fetch the variable set from es
	variables, err := metadata.FetchVariables(dataset, index, true)
	if err != nil {
		return nil, err
	}

	variablesToUse := model.GetFilterVariables(filters, variables, false)

	// create a list minus those that are in the filtered list
	filteredVars := []string{}
	for _, variable := range variablesToUse {
		filteredVars = append(filteredVars, variable.Name)
	}
	return filteredVars, nil
}<|MERGE_RESOLUTION|>--- conflicted
+++ resolved
@@ -240,13 +240,8 @@
 
 	// persist the filtered dataset if necessary
 	fetchFilteredData := func(dataset string, index string, filterParams *model.FilterParams) (*model.FilteredData, error) {
-<<<<<<< HEAD
-		// fetch the whole data, including the target and index
-		return dataStorage.FetchData(dataset, index, filterParams, false)
-=======
 		// fetch the whole data and include the target feature
 		return dataStorage.FetchData(dataset, index, filterParams, false, false)
->>>>>>> 1a1893b1
 	}
 	fetchVariable := func(dataset string, index string) ([]*model.Variable, error) {
 		return metadata.FetchVariables(dataset, index, true)
