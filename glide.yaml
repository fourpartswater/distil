--- conflicted
+++ resolved
@@ -17,11 +17,7 @@
 - package: github.com/unchartedsoftware/distil-ingest
   repo: git@github.com:unchartedsoftware/distil-ingest.git
   vcs: git
-<<<<<<< HEAD
-  version: d179e250ca3b37646ba2fcc0f320f1b02bf020a4
-=======
   version: 0.2.0
->>>>>>> 7f741993
 - package: github.com/vova616/xxhash
 - package: github.com/zenazn/goji
   subpackages:
