--- conflicted
+++ resolved
@@ -49,13 +49,10 @@
 		state.residualExtremas = {};
 	},
 
-<<<<<<< HEAD
-=======
 	updateResidualsExtremas(state: DataState, args: { pipelineId: string, extrema: Extrema }) {
 		Vue.set(state.residualExtremas, args.pipelineId, args.extrema);
 	},
 
->>>>>>> 1a1893b1
 	updateResultExtrema(state: DataState, args: { extrema: Extrema }) {
 		state.resultExtrema = args.extrema;
 	},
@@ -64,13 +61,6 @@
 		state.resultExtrema = null;
 	},
 
-<<<<<<< HEAD
-	updateResidualsExtremas(state: DataState, args: { pipelineId: string, extrema: Extrema }) {
-		Vue.set(state.residualExtremas, args.pipelineId, args.extrema);
-	},
-
-=======
->>>>>>> 1a1893b1
 	// sets the current filtered data into the store
 	setFilteredData(state: DataState, filteredData: Data) {
 		state.filteredData = filteredData;
