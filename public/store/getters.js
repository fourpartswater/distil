import _ from 'lodash';
import Connection from '../util/ws';
import { decodeFilters } from '../util/filters';

/**
 * ROUTE
 */

export function getRoute(state) {
	return () => state.route;
}

export function getRoutePath(state) {
	return () => state.route.path;
}

export function getRouteTerms(state) {
	return () => state.route.query.terms;
}

export function getRouteDataset(state) {
	return () => state.route.query.dataset;
}

<<<<<<< HEAD
export function getRouteTrainingVariables(state) {
	return () => {
		return state.route.query.training ? state.route.query.training : null;
=======
export function getRouteFilter(state) {
	return (varName) => _.get(state.route.query, varName, null);
}

export function getRouteTrainingVariables(state) {
	return () => state.route.query.training ? state.route.query.training.split(',') : [];
}

export function getRouteTrainingVariablesMap(state, getters) {
	return () => {
		const training = getters.getRouteTrainingVariables();
		const map = {};
		training.forEach(variable => {
			map[variable.toLowerCase()] = true;
		});
		return map;
>>>>>>> ee9e86f0
	};
}

export function getRouteTargetVariable(state) {
<<<<<<< HEAD
	return () => {
		return state.route.query.target ? state.route.query.target : null;
	};
=======
	return () => state.route.query.target ? state.route.query.target.toLowerCase(): null;
>>>>>>> ee9e86f0
}

export function getRouteCreateRequestId(state) {
	return () => state.route.query.createRequestId;
}

export function getRouteResultId(state) {
	return () => state.route.query.resultId;
}

<<<<<<< HEAD
export function getRouteFilters(state) {
	return () => {
		return state.route.query.filters ? state.route.query.filters : [];
	};
}

export function getRouteResultFilters(state) {
	return () => {
		return state.route.query.results ? state.route.query.results : [];
	};
=======
export function getRouteResultFilters(state) {
	return () => state.route.query.results;
}

export function getRouteFilters(state) {
	return () => _.get(state.route.query, 'filters', []);
>>>>>>> ee9e86f0
}

export function getRouteFacetsPage(state) {
	return (pageKey) => state.route.query[pageKey];
}

export function getRouteResidualThreshold(state) {
	return () => _.get(state.route.query, 'residualThreshold', 0.0);
}

<<<<<<< HEAD
export function getFilters(state) {
	return () => {
		return decodeFilters(state.route.query.filters ? state.route.query.filters : []);
	};
}

export function getResultsFilters(state) {
	return () => {
		return decodeFilters(state.route.query.results ? state.route.query.results : []);
	};
=======
export function getResultsSummaries(state) {
	return () => state.resultsSummaries;
>>>>>>> ee9e86f0
}

export function getVariables(state) {
	return () => state.variables;
}

export function getVariablesMap(state) {
	return () => {
		const map = {};
		state.variables.forEach(variable => {
			map[variable.name.toLowerCase()] = variable;
		});
		return map;
	};
}

export function getDatasets(state) {
	return (ids) => {
		if (_.isUndefined(ids)) {
			return state.datasets;
		}
		return _.intersectionWith(state.datasets, ids, (l, r) => l.name === r);
	};
}

export function getAvailableVariables(state, getters) {
	return () => {
		const training = getters.getTrainingVariablesMap();
		const target = getters.getTargetVariable();
		return state.variables.filter(variable => {
			return (!target || target.toLowerCase() !== variable.name.toLowerCase()) &&
				!training[variable.name.toLowerCase()];
		}).map(v => v.name);
	};
}

export function getAvailableVariablesMap(state, getters) {
	return () => {
		const available = getters.getAvailableVariables();
		const map = {};
		available.forEach(name => {
			map[name.toLowerCase()] = true;
		});
		return map;
	};
}

export function getTrainingVariables(state) {
	return () => {
		return state.route.query.training ? state.route.query.training.split(',') : [];
	};
}

export function getTrainingVariablesMap(state, getters) {
	return () => {
		const training = getters.getTrainingVariables();
		const map = {};
		training.forEach(name => {
			map[name.toLowerCase()] = true;
		});
		return map;
	};
}

export function getTargetVariable(state) {
	return () => {
		return state.route.query.target ? state.route.query.target : null;
	};
}

export function getVariableSummaries(state) {
	return () => state.variableSummaries;
}

export function getResultsSummaries(state) {
	return () => {
		return state.resultsSummaries;
	};
}

export function getSelectedFilters(state, getters) {
	return () => {
		const training = getters.getTrainingVariables();
		const filters = {};
		training.forEach(variable => {
			filters[variable] = {
				name: variable,
				enabled: false
			};
		});
		return filters;
		/*
		const training = getters.getAvailableVariables();
		const target = getters.getTargetVariable();
		const filters = {};
		training.forEach(variable => {
			filters[variable] = {
				name: variable,
				enabled: false
			};
		});
		if (target) {
			filters[target] = {
				name: target,
				enabled: false
			};
		}
		return filters;
		*/
	};
}

export function getAvailableVariableSummaries(state, getters) {
	return () => {
		const available = getters.getAvailableVariablesMap();
		return state.variableSummaries.filter(variable => {
			return available[variable.name.toLowerCase()];
		});
	};
}

export function getTrainingVariableSummaries(state, getters) {
	return () => {
		const training = getters.getTrainingVariablesMap();
		return state.variableSummaries.filter(variable => {
			return training[variable.name.toLowerCase()];
		});
	};
}

export function getTargetVariableSummaries(state, getters) {
	return () => {
		const target = getters.getTargetVariable();
		if (!target) {
			return [];
		}
		return state.variableSummaries.filter(variable => {
			return target.toLowerCase() === variable.name.toLowerCase();
		});
	};
}

export function getFilteredData(state) {
	return () => state.filteredData;
}

function validateData(data) {
	return  !_.isEmpty(data) &&
		!_.isEmpty(data.values) &&
		!_.isEmpty(data.columns);
}

export function getFilteredDataItems(state) {
<<<<<<< HEAD
	return () => {
		if (validateData(state.filteredData)) {
			return _.map(state.filteredData.values, d => {
				const row = {};
				for (const [index, col] of state.filteredData.columns.entries()) {
					row[col] = d[index];
				}
				_.forIn(state.highlightedFeatureRanges, (range, name) => {
					if (row[name] >= range.from && row[name] <= range.to) {
						row._rowVariant = 'info';
					}
				});
				return row;
			});
		}
		return [];
	};
=======
	return () => state.filteredDataItems;
>>>>>>> ee9e86f0
}

export function getFilteredDataFields(state) {
	return () => {
		const data = state.filteredData;
		if (!_.isEmpty(data)) {
			const result = {};
			for (const col of data.columns) {
				result[col] = {
					label: col,
					sortable: true
				};
			}
			return result;
		} else {
			return {};
		}
	};
}

export function getResultData(state) {
	return () => state.resultData;
}

<<<<<<< HEAD
export function getResultDataItems(state, getters) {
	return () => {
		if (validateData(state.resultData)) {
			const resultDataItems = getters.getFilteredDataItems();
			// append the result variable data to the baseline variable data
			for (const [i, row] of resultDataItems.entries()) {
				for (const [j, colName] of state.resultData.columns.entries()) {
					const label = `Predicted ${colName}`;
					row[label] = state.resultData.values[i][j];
					row._target = { truth: colName, predicted: label };
				}
			}
		}
		return [];
	};
}

export function getResultDataFields(state, getters) {
	return () => {
		const dataFields = getters.getFilteredDataFields();
=======
export function getResultDataItems(state) {
	return () => state.resultDataItems;
}

export function getResultDataFields(state, getters) {
	return (regression) => {
		let dataFields = getters.getFilteredDataFields();

		// target field should be last displayed in table, next to predicted value and error
		// (if applicable)
>>>>>>> ee9e86f0
		const resultData = state.resultData;
		if (!_.isEmpty(resultData)) {
			// add the result data to the baseline data
			for (const col of resultData.columns) {
				const truthValue = dataFields[col];
				dataFields = _.omit(dataFields, col);
				dataFields[col] = truthValue;

				const label = `Predicted ${col}`;
				dataFields[label] = {
					label: label,
					sortable: true
				};
				// add a field for the residuals for numeric predictions
				if (regression) {
					const errorLabel = 'Error';
					dataFields[errorLabel] = {
						label: errorLabel,
						sortable: true
					};
				}
			}
			return dataFields;
		} else {
			return {};
		}
	};
}

export function getSelectedData(state) {
	return () => {
		return state.selectedData;
	};
}

export function getSelectedDataItems(state) {
	return () => {
		if (validateData(state.selectedData)) {
			return _.map(state.selectedData.values, d => {
				const row = {};
				for (const [index, col] of state.selectedData.columns.entries()) {
					row[col] = d[index];
				}
				_.forIn(state.highlightedFeatureRanges, (range, name) => {
					if (row[name] >= range.from && row[name] <= range.to) {
						row._rowVariant = 'info';
					}
				});
				return row;
			});
		}
		return [];
	};
}

export function getSelectedDataFields(state) {
	return () => {
		const data = state.selectedData;
		if (!_.isEmpty(data)) {
			const result = {};
			for (const col of data.columns) {
				result[col] = {
					label: col,
					sortable: true
				};
			}
			return result;
		} else {
			return {};
		}
	};
}

export function getPipelineResults(state) {
	return (requestId) => {
		return _.concat(
			_.values(state.runningPipelines[requestId]),
			_.values(state.completedPipelines[requestId]));
	};
}

export function getWebSocketConnection() {
	const conn = new Connection('/ws', err => {
		if (err) {
			console.warn(err);
			return;
		}
	});
	return () => {
		return conn;
	};
}

export function getPipelineSessionID(state) {
	return () => {
		if (!state.pipelineSession) {
			return window.localStorage.getItem('pipeline-session-id');
		}
		return state.pipelineSession.id;
	};
}

export function getPipelineSession(state) {
	return () => state.pipelineSession;
}

export function getHighlightedFeatureValues(state) {
	return () => state.highlightedFeatureValues;
}<|MERGE_RESOLUTION|>--- conflicted
+++ resolved
@@ -22,39 +22,16 @@
 	return () => state.route.query.dataset;
 }
 
-<<<<<<< HEAD
 export function getRouteTrainingVariables(state) {
 	return () => {
 		return state.route.query.training ? state.route.query.training : null;
-=======
-export function getRouteFilter(state) {
-	return (varName) => _.get(state.route.query, varName, null);
-}
-
-export function getRouteTrainingVariables(state) {
-	return () => state.route.query.training ? state.route.query.training.split(',') : [];
-}
-
-export function getRouteTrainingVariablesMap(state, getters) {
-	return () => {
-		const training = getters.getRouteTrainingVariables();
-		const map = {};
-		training.forEach(variable => {
-			map[variable.toLowerCase()] = true;
-		});
-		return map;
->>>>>>> ee9e86f0
 	};
 }
 
 export function getRouteTargetVariable(state) {
-<<<<<<< HEAD
 	return () => {
 		return state.route.query.target ? state.route.query.target : null;
 	};
-=======
-	return () => state.route.query.target ? state.route.query.target.toLowerCase(): null;
->>>>>>> ee9e86f0
 }
 
 export function getRouteCreateRequestId(state) {
@@ -65,7 +42,6 @@
 	return () => state.route.query.resultId;
 }
 
-<<<<<<< HEAD
 export function getRouteFilters(state) {
 	return () => {
 		return state.route.query.filters ? state.route.query.filters : [];
@@ -76,14 +52,6 @@
 	return () => {
 		return state.route.query.results ? state.route.query.results : [];
 	};
-=======
-export function getRouteResultFilters(state) {
-	return () => state.route.query.results;
-}
-
-export function getRouteFilters(state) {
-	return () => _.get(state.route.query, 'filters', []);
->>>>>>> ee9e86f0
 }
 
 export function getRouteFacetsPage(state) {
@@ -94,7 +62,6 @@
 	return () => _.get(state.route.query, 'residualThreshold', 0.0);
 }
 
-<<<<<<< HEAD
 export function getFilters(state) {
 	return () => {
 		return decodeFilters(state.route.query.filters ? state.route.query.filters : []);
@@ -105,10 +72,6 @@
 	return () => {
 		return decodeFilters(state.route.query.results ? state.route.query.results : []);
 	};
-=======
-export function getResultsSummaries(state) {
-	return () => state.resultsSummaries;
->>>>>>> ee9e86f0
 }
 
 export function getVariables(state) {
@@ -200,24 +163,6 @@
 			};
 		});
 		return filters;
-		/*
-		const training = getters.getAvailableVariables();
-		const target = getters.getTargetVariable();
-		const filters = {};
-		training.forEach(variable => {
-			filters[variable] = {
-				name: variable,
-				enabled: false
-			};
-		});
-		if (target) {
-			filters[target] = {
-				name: target,
-				enabled: false
-			};
-		}
-		return filters;
-		*/
 	};
 }
 
@@ -262,7 +207,6 @@
 }
 
 export function getFilteredDataItems(state) {
-<<<<<<< HEAD
 	return () => {
 		if (validateData(state.filteredData)) {
 			return _.map(state.filteredData.values, d => {
@@ -280,9 +224,6 @@
 		}
 		return [];
 	};
-=======
-	return () => state.filteredDataItems;
->>>>>>> ee9e86f0
 }
 
 export function getFilteredDataFields(state) {
@@ -307,30 +248,31 @@
 	return () => state.resultData;
 }
 
-<<<<<<< HEAD
 export function getResultDataItems(state, getters) {
-	return () => {
+	return (computeResiduals) => {
 		if (validateData(state.resultData)) {
 			const resultDataItems = getters.getFilteredDataItems();
 			// append the result variable data to the baseline variable data
 			for (const [i, row] of resultDataItems.entries()) {
 				for (const [j, colName] of state.resultData.columns.entries()) {
+					// append the result value
 					const label = `Predicted ${colName}`;
 					row[label] = state.resultData.values[i][j];
-					row._target = { truth: colName, predicted: label };
+
+					// append the residual value if necessary
+					let residualLabel = null;
+					if (computeResiduals) {
+						residualLabel = 'Error';
+						row[residualLabel] = row[colName] - state.resultData.values[i][j];
+					}
+					// save the names of the columns related to the target and predictions as metadata
+					// for use at render time
+					row._target = { truth: colName, predicted: label, error: residualLabel };
 				}
 			}
 		}
 		return [];
 	};
-}
-
-export function getResultDataFields(state, getters) {
-	return () => {
-		const dataFields = getters.getFilteredDataFields();
-=======
-export function getResultDataItems(state) {
-	return () => state.resultDataItems;
 }
 
 export function getResultDataFields(state, getters) {
@@ -339,7 +281,6 @@
 
 		// target field should be last displayed in table, next to predicted value and error
 		// (if applicable)
->>>>>>> ee9e86f0
 		const resultData = state.resultData;
 		if (!_.isEmpty(resultData)) {
 			// add the result data to the baseline data
