--- conflicted
+++ resolved
@@ -1,8 +1,5 @@
-<<<<<<< HEAD
+import { Dictionary } from '../data/index';
 import { Filter } from '../../util/filters';
-=======
-import { Dictionary } from '../data/index';
->>>>>>> 8c811013
 
 export interface Score {
 	metric: string;
