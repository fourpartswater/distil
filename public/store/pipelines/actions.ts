import _ from 'lodash';
import axios from 'axios';
<<<<<<< HEAD
import moment from 'moment';
import { PipelineState, PipelineFeature, Score } from './index';
=======
import { PipelineState, Score } from './index';
>>>>>>> a68ad5e3
import { ActionContext } from 'vuex';
import { DistilState } from '../store';
import { mutations } from './module';
import { getWebSocketConnection } from '../../util/ws';
import { FilterParams } from '../../util/filters';

const ES_INDEX = 'datasets';
const CREATE_PIPELINES_MSG = 'CREATE_PIPELINES';
const STREAM_CLOSE = 'STREAM_CLOSE';
const FEATURE_TYPE_TARGET = 'target';

<<<<<<< HEAD
function createResultName(dataset: string, timestamp: number, targetFeature: string) {
	const t = moment(timestamp);
	return `${dataset}: ${targetFeature} at ${t.format('MMMM Do YYYY, h:mm:ss.SS a')}`;
=======
interface Feature {
	featureName: string;
	featureType: string;
>>>>>>> a68ad5e3
}

interface Result {
	name: string;
	resultId: string;
	pipelineId: string;
	createdTime: number;
	progress: string;
	scores: Score[];
}

interface PipelineResponse {
	requestId: string;
	dataset: string;
	features: PipelineFeature[];
	filters: FilterParams;
	results: Result[];
}

interface PipelineRequest {
	sessionId: string;
	dataset: string;
	feature: string;
	task: string;
	metric: string[];
	filters: FilterParams;
}

export type AppContext = ActionContext<PipelineState, DistilState>;

export const actions = {

	// starts a pipeline session.
	startPipelineSession(context: AppContext, args: { sessionId: string }) {
		const sessionId = args.sessionId; // server creates a new session on null/undefined
		const conn = getWebSocketConnection();
		return conn.send({
				type: 'GET_SESSION',
				session: sessionId
			}).then(res => {
				if (sessionId && res.created) {
					console.warn('previous session', sessionId, 'could not be resumed, new session created');
				}
				mutations.setPipelineSessionID(context, res.session);
			}).catch((err: string) => {
				console.warn(err);
			});
	},

	// end a pipeline session.
	endPipelineSession(context: AppContext, args: { sessionId: string }) {
		if (!args.sessionId) {
			console.warn('Missing session id');
			return;
		}
		const sessionId = args.sessionId;
		const conn = getWebSocketConnection();
		return conn.send({
				type: 'END_SESSION',
				session: sessionId
			}).then(() => {
				mutations.setPipelineSessionID(context, null);
			}).catch(err => {
				console.warn(err);
			});
	},

	fetchPipelines(context: AppContext, args: { sessionId: string }) {
		if (!args.sessionId) {
			console.warn('Missing session id');
			return;
		}
		const sessionId = args.sessionId;
		return axios.get(`/distil/session/${sessionId}`)
			.then(response => {
				if (response.data.pipelines) {
					const pipelineResponse = response.data.pipelines as PipelineResponse[];
					pipelineResponse.forEach(pipeline => {

						// determine the target feature for this request
						let targetFeature = '';
						pipeline.features.forEach((feature) => {
							if (feature.featureType === FEATURE_TYPE_TARGET) {
								targetFeature = feature.featureName;
							}
						});

<<<<<<< HEAD
						// for each result
						pipeline.results.forEach(result => {

							// inject the name and pipeline id
							result.name = createResultName(
								pipeline.dataset,
								result.createdTime,
								targetFeature);

							// update pipeline
							mutations.updatePipelineRequest(context, {
								filters: pipeline.filters,
								features: pipeline.features,
								requestId: pipeline.requestId,
								dataset: pipeline.dataset,
								name: result.name,
								feature: targetFeature,
								timestamp: result.createdTime,
								progress: result.progress,
								pipelineId: result.pipelineId,
								resultId: result.resultId,
								scores: result.scores,
								output: ''
							});

=======
						pipeline.results.forEach((res) => {

							// add/update the running pipeline info
							if (res.progress === PIPELINE_COMPLETE) {
								// add the pipeline to complete
								mutations.addCompletedPipeline(context, {
									name: targetFeature,
									feature: targetFeature,
									timestamp: res.createdTime,
									progress: res.progress,
									requestId: pipeline.requestId,
									dataset: pipeline.dataset,
									pipelineId: res.pipelineId,
									pipeline: {
										resultId: res.resultId,
										output: '',
										scores: res.scores
									},
									filters: pipeline.filters
								});
							}
>>>>>>> a68ad5e3
						});
					});
				}
			})
			.catch(error => {
				console.error(error);
			});
	},

	createPipelines(context: any, request: PipelineRequest) {
		return new Promise((resolve, reject) => {

			if (!request.sessionId) {
				console.warn('Missing session id');
				reject();
				return;
			}

			const conn = getWebSocketConnection();

			let receivedFirstResponse = false;

			const stream = conn.stream(res => {

				if (_.has(res, STREAM_CLOSE)) {
					stream.close();
					return;
				}

				res.name = request.feature;
				res.feature = request.feature;

				// update summaries
				context.dispatch('getResultsSummaries', {
					dataset: request.dataset,
					requestIds: [ res.requestId ]
				});
				context.dispatch('getResidualsSummaries', {
					dataset: request.dataset,
					requestIds: [ res.requestId ]
				});
				// update pipeline status
				context.dispatch('fetchPipelines', {
					sessionId: request.sessionId
				});

				// resolve promise on first response
				if (!receivedFirstResponse) {
					receivedFirstResponse = true;
					resolve(res);
				}
			});

			stream.send({
				type: CREATE_PIPELINES_MSG,
				session: request.sessionId,
				index: ES_INDEX,
				dataset: request.dataset,
				feature: request.feature,
				task: request.task,
				metric: request.metric,
				maxPipelines: 3,
				filters: request.filters
			});
		});
	},
}<|MERGE_RESOLUTION|>--- conflicted
+++ resolved
@@ -1,11 +1,6 @@
 import _ from 'lodash';
 import axios from 'axios';
-<<<<<<< HEAD
-import moment from 'moment';
-import { PipelineState, PipelineFeature, Score } from './index';
-=======
 import { PipelineState, Score } from './index';
->>>>>>> a68ad5e3
 import { ActionContext } from 'vuex';
 import { DistilState } from '../store';
 import { mutations } from './module';
@@ -17,15 +12,9 @@
 const STREAM_CLOSE = 'STREAM_CLOSE';
 const FEATURE_TYPE_TARGET = 'target';
 
-<<<<<<< HEAD
-function createResultName(dataset: string, timestamp: number, targetFeature: string) {
-	const t = moment(timestamp);
-	return `${dataset}: ${targetFeature} at ${t.format('MMMM Do YYYY, h:mm:ss.SS a')}`;
-=======
 interface Feature {
 	featureName: string;
 	featureType: string;
->>>>>>> a68ad5e3
 }
 
 interface Result {
@@ -113,7 +102,6 @@
 							}
 						});
 
-<<<<<<< HEAD
 						// for each result
 						pipeline.results.forEach(result => {
 
@@ -125,6 +113,7 @@
 
 							// update pipeline
 							mutations.updatePipelineRequest(context, {
+								name: targetFeature,
 								filters: pipeline.filters,
 								features: pipeline.features,
 								requestId: pipeline.requestId,
@@ -139,29 +128,6 @@
 								output: ''
 							});
 
-=======
-						pipeline.results.forEach((res) => {
-
-							// add/update the running pipeline info
-							if (res.progress === PIPELINE_COMPLETE) {
-								// add the pipeline to complete
-								mutations.addCompletedPipeline(context, {
-									name: targetFeature,
-									feature: targetFeature,
-									timestamp: res.createdTime,
-									progress: res.progress,
-									requestId: pipeline.requestId,
-									dataset: pipeline.dataset,
-									pipelineId: res.pipelineId,
-									pipeline: {
-										resultId: res.resultId,
-										output: '',
-										scores: res.scores
-									},
-									filters: pipeline.filters
-								});
-							}
->>>>>>> a68ad5e3
 						});
 					});
 				}
