--- conflicted
+++ resolved
@@ -1,131 +1,3 @@
-<<<<<<< HEAD
-import _ from 'lodash';
-import axios from 'axios';
-import { decodeFilters, encodeQueryParams } from '../util/filters';
-
-// TODO: move this somewhere more appropriate.
-const ES_INDEX = 'datasets';
-
-// searches dataset descriptions and column names for supplied terms
-export function searchDatasets(context, terms) {
-	const params = !_.isEmpty(terms) ? `?search=${terms}` : '';
-	return axios.get(`/distil/datasets/${ES_INDEX}${params}`)
-		.then(response => {
-			context.commit('setDatasets', response.data.datasets);
-		})
-		.catch(error => {
-			console.error(error);
-			context.commit('setDatasets', []);
-		});
-}
-
-// fetches all variables for a single dataset.
-export function getVariables(context, dataset) {
-	return axios.get(`/distil/variables/${ES_INDEX}/${dataset}`)
-		.then(response => {
-			context.commit('setVariables', response.data.variables);
-		})
-		.catch(error => {
-			console.error(error);
-			context.commit('setVariables', []);
-		});
-}
-
-// fetches variable summary data for the given dataset and variables
-export function getVariableSummaries(context, datasetName) {
-	return context.dispatch('getVariables', datasetName)
-		.then(() => {
-			const variables = context.getters.getVariables();
-			// commit empty place holders
-			const histograms = variables.map(variable => {
-				return {
-					name: variable.name,
-					pending: true
-				};
-			});
-			context.commit('setVariableSummaries', histograms);
-			// fill them in asynchronously
-			variables.forEach((variable, idx) => {
-				axios.get(`/distil/variable-summaries/${ES_INDEX}/${datasetName}/${variable.name}`)
-					.then(response => {
-						// save the variable summary data
-						const histogram = response.data.histogram;
-						context.commit('updateVariableSummaries', {
-							index: idx,
-							histogram: histogram
-						});
-					})
-					.catch(error => {
-						console.error(error);
-						context.commit('updateVariableSummaries', {
-							index: idx,
-							histogram: {
-								name: variable.name,
-								err: error
-							}
-						});
-					});
-			});
-		})
-		.catch(error => {
-			console.error(error);
-		});
-}
-
-// update filtered data based on the  current filter state
-export function updateFilteredData(context, datasetName) {
-	const filters = context.getters.getRouteFilters();
-	const decoded = decodeFilters(filters);
-	const queryParams = encodeQueryParams(decoded);
-	const url = `distil/filtered-data/${datasetName}${queryParams}`;
-	// request filtered data from server - no data is valid given filter settings
-	return axios.get(url)
-		.then(response => {
-			context.commit('setFilteredData', response.data);
-		})
-		.catch(error => {
-			console.error(error);
-				context.commit('setFilteredData', []);
-		});
-}
-
-// starts a pipeline session.
-export function getPipelineSession(context) {
-	const conn = context.getters.getWebSocketConnection();
-	const sessionID = context.getters.getPipelineSessionID();
-	return conn.send({
-			type: 'GET_SESSION',
-			session: sessionID
-		}).then(res => {
-			if (sessionID && res.created) {
-				console.warn('previous session', sessionID, 'could not be resumed, new session created');
-			}
-			context.commit('setPipelineSession', {
-				id: res.session,
-				uuids: res.uuids
-			});
-		}).catch(err => {
-			console.warn(err);
-		});
-}
-
-// end a pipeline session.
-export function endPipelineSession(context) {
-	const conn = context.getters.getWebSocketConnection();
-	const sessionID = context.getters.getPipelineSessionID();
-	if (!sessionID) {
-		return;
-	}
-	return conn.send({
-			type: 'END_SESSION',
-			session: sessionID
-		}).then(() => {
-			context.commit('setPipelineSession', null);
-		}).catch(err => {
-			console.warn(err);
-		});
-}
-=======
 import _ from 'lodash';
 import axios from 'axios';
 import {
@@ -303,5 +175,4 @@
 		maxPipelines: 3,
 		filters: decodeFilters(context.getters.getRouteFilters())
 	});
-}
->>>>>>> c47b14e5
+}