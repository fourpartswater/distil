--- conflicted
+++ resolved
@@ -11,11 +11,8 @@
 import AbortSuccess from './views/AbortSuccess.vue';
 import { getters as routeGetters } from './store/route/module';
 import { mutations as viewMutations } from './store/view/module';
-<<<<<<< HEAD
-=======
 import { actions as pipelineActions, getters as pipelineGetters } from './store/pipelines/module';
 import { actions as appActions } from './store/app/module';
->>>>>>> 7f741993
 import { ROOT_ROUTE, HOME_ROUTE, SEARCH_ROUTE, SELECT_ROUTE, CREATE_ROUTE, RESULTS_ROUTE, EXPORT_SUCCESS_ROUTE, ABORT_SUCCESS_ROUTE } from './store/route/index';
 import store from './store/store';
 import BootstrapVue from 'bootstrap-vue';
@@ -70,11 +67,6 @@
 	template: `
 		<div id="distil-app">
 			<navigation></navigation>
-<<<<<<< HEAD
-			<router-view class="view"></router-view>
-		</div>`
-
-=======
 			<router-view class="view" v-if="hasActiveSession"></router-view>
 		</div>`,
 	computed: {
@@ -91,5 +83,4 @@
 		});
 		appActions.fetchVersion(this.$store);
 	}
->>>>>>> 7f741993
 }).$mount('#app');