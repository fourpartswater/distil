<template>
	<div class="explore-data-table">
		<h6 class="nav-link">Samples</h6>
		<div class="explore-data-table-container">
			<div class="explore-data-no-results" v-if="items.length===0">
				No results
			</div>
			<b-table v-if="items.length>0"
				bordered
				hover
				striped
				small
				@row-hovered="onRowHovered"
				@mouseout.native="onMouseOut"
				:items="items"
				:fields="fields">

				<template :slot="`HEAD_${data.label}`" v-for="data in fields">
					{{data.label}}
					<div :key="data.label">
						<b-dropdown :text="data.type" variant="outline-primary" class="var-type-button">
							<b-dropdown-item
								v-bind:class="probabilityCategoryClass(suggested.probability)"
								@click.stop="onTypeChange(data, suggested)"
								:key="suggested.name"
								v-for="suggested in addMissingSuggestions(data.suggested, data.type)">
									{{suggested.type}} ({{probabilityCategoryText(suggested.probability)}})
							</b-dropdown-item>
						</b-dropdown>
					</div>
				</template>

			</b-table>
		</div>

	</div>
</template>

<script lang="ts">
import _ from 'lodash';
import Vue from 'vue';
import { getters as dataGetters } from '../store/data/module';
import { getters as routeGetters } from '../store/route/module';
import { actions } from '../store/data/module';
<<<<<<< HEAD
import { Dictionary, FieldInfo } from '../store/data/index';
=======
import { Dictionary, SuggestedType } from '../store/data/index';
>>>>>>> 8c811013
import { FilterMap } from '../util/filters';
import { updateTableHighlights } from '../util/highlights';
import { probabilityCategoryText, probabilityCategoryClass, addMissingSuggestions } from '../util/types';

export default Vue.extend({
	name: 'explore-data-table',

	computed: {
		// get dataset from route
		dataset(): string {
			return routeGetters.getRouteDataset(this.$store);
		},
		// extracts the table data from the store
		items(): Dictionary<any> {
			const data = dataGetters.getFilteredDataItems(this.$store);
			const highlights = dataGetters.getHighlightedFeatureRanges(this.$store);
			updateTableHighlights(data, highlights);
			return data;
		},
		// extract the table field header from the store
		fields(): Dictionary<FieldInfo> {
			return dataGetters.getFilteredDataFields(this.$store);
		},
		filters(): FilterMap {
			return routeGetters.getDecodedFilters(this.$store);
		}
	},

	mounted() {
		this.fetch();
	},

	watch: {
		'$route.query.filters'() {
			this.fetch();
		},
		'$route.query.dataset'() {
			this.fetch();
		}
	},

	methods: {
		fetch() {
			actions.updateFilteredData(this.$store, {
				dataset: this.dataset,
				filters: this.filters
			});
		},
		probabilityCategoryText(probability: number): string {
			return probabilityCategoryText(probability);
		},
		probabilityCategoryClass(probability: number): string {
			return probabilityCategoryClass(probability);
		},
		addMissingSuggestions(suggested: SuggestedType[], type: string): SuggestedType[] {
			return addMissingSuggestions(suggested, type);
		},
		onTypeChange(field: { label: string }, suggested: SuggestedType) {
			actions.setVariableType(this.$store, {
				dataset: this.dataset,
				field: field.label,
				type: suggested.type
			});
		},
		onRowHovered(event: Event) {
			// set new values
			const highlights = {};
			_.forIn(this.fields, (field, key) => {
				highlights[key] = event[key];
			});
			actions.highlightFeatureValues(this.$store, highlights);
		},
		onMouseOut() {
			actions.clearFeatureHighlightValues(this.$store);
		}
	}
});
</script>

<style>

.explore-data-table {
	display: flex;
	flex-direction: column;
}
.explore-data-table-container {
	display: flex;
	overflow: auto;
}
.explore-data-no-results {
	width: 100%;
	background-color: #eee;
	padding: 8px;
}
.var-type-button {
	width: 100%;
}
.var-type-button button {
	border: none;
	padding: 0;
	width: 100%;
	text-align: left;
	outline: none;
	font-size: 0.9rem;
}
.var-type-button button:hover,
.var-type-button button:active,
.var-type-button button:focus,
.var-type-button.show > .dropdown-toggle  {
	border: none;
	border-radius: 0;
	padding: 0;
	color: inherit;
	background-color: inherit;
	border-color: inherit;
}
.table-sm th, .table-sm td {
	font-size: 0.9rem;
}
table.b-table>tfoot>tr>th.sorting:before,
table.b-table>thead>tr>th.sorting:before,
table.b-table>tfoot>tr>th.sorting:after,
table.b-table>thead>tr>th.sorting:after {
	top: 0;
}

</style><|MERGE_RESOLUTION|>--- conflicted
+++ resolved
@@ -42,11 +42,7 @@
 import { getters as dataGetters } from '../store/data/module';
 import { getters as routeGetters } from '../store/route/module';
 import { actions } from '../store/data/module';
-<<<<<<< HEAD
-import { Dictionary, FieldInfo } from '../store/data/index';
-=======
 import { Dictionary, SuggestedType } from '../store/data/index';
->>>>>>> 8c811013
 import { FilterMap } from '../util/filters';
 import { updateTableHighlights } from '../util/highlights';
 import { probabilityCategoryText, probabilityCategoryClass, addMissingSuggestions } from '../util/types';
