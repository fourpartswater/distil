<template>
<<<<<<< HEAD

	<b-table
		bordered
		hover
		small
		:items="items"
		:fields="emphasizedFields"
		@head-clicked="onColumnClicked">

		<template v-for="imageField in imageFields" :slot="imageField" slot-scope="data">
			<image-preview :key="imageField" :image-url="data.item[imageField]"></image-preview>
		</template>

		<template v-for="timeseriesField in timeseriesFields" :slot="timeseriesField" slot-scope="data">
			<sparkline-preview :key="timeseriesField" :timeseries-url="data.item[timeseriesField]" :timeseries-col-name="timeseriesField"></sparkline-preview>
		</template>

	</b-table>

=======
	<fixed-header-table>
		<b-table
			bordered
			hover
			small
			:items="items"
			:fields="emphasizedFields"
			@head-clicked="onColumnClicked">

			<template v-for="imageField in imageFields" :slot="imageField" slot-scope="data">
				<image-preview :key="imageField" :image-url="data.item[imageField]"></image-preview>
			</template>

			<template v-for="timeseriesField in timeseriesFields" :slot="timeseriesField" slot-scope="data">
				<sparkline-preview :key="timeseriesField" :timeseries-url="data.item[timeseriesField]"></sparkline-preview>
			</template>

		</b-table>
	</fixed-header-table>
>>>>>>> ef0d4f95
</template>

<script lang="ts">

import _ from 'lodash';
import Vue from 'vue';
import FixedHeaderTable from './FixedHeaderTable';
import SparklinePreview from './SparklinePreview';
import ImagePreview from './ImagePreview';
import { Dictionary } from '../util/dict';
import { TableColumn, TableRow, D3M_INDEX_FIELD } from '../store/dataset/index';
import { getters as routeGetters } from '../store/route/module';
import { IMAGE_TYPE, TIMESERIES_TYPE, isJoinable } from '../util/types';

export default Vue.extend({
	name: 'join-data-table',

	components: {
		ImagePreview,
		SparklinePreview,
		FixedHeaderTable,
	},

	props: {
		items: Array as () => TableRow[],
		fields: Object as () => Dictionary<TableColumn>,
		selectedColumn: Object as () => TableColumn,
		otherSelectedColumn: Object as () => TableColumn,
		instanceName: String as () => string
	},

	computed: {

		emphasizedFields(): Dictionary<TableColumn> {
			if (!this.selectedColumn && !this.otherSelectedColumn) {
				return this.fields;
			}
			const emphasized = {};
			_.forIn(this.fields, field => {
				const emph = {
					label: field.label,
					key: field.key,
					type: field.type,
					sortable: field.sortable,
					variant: null
				};

				const isFieldSelected = this.selectedColumn && field.key === this.selectedColumn.key;
				const isFieldJoinable = this.otherSelectedColumn && isJoinable(field.type, this.otherSelectedColumn.type);

				if (isFieldSelected) {
					emph.variant = 'primary';
				} else if (isFieldJoinable) {
					// show matching column types
					emph.variant = 'success';
				} else if (!isFieldJoinable) {
					// show unmatched column types
					emph.variant = 'warning';
				}

				if (this.otherSelectedColumn && isFieldSelected && !isFieldJoinable) {
					// flag bad selection
					emph.variant = 'danger';
				}
				emphasized[field.key] = emph;
			});
			return emphasized;
		},

		imageFields(): string[] {
			return _.map(this.fields, (field, key) => {
				return {
					key: key,
					type: field.type
				};
			})
			.filter(field => field.type === IMAGE_TYPE)
			.map(field => field.key);
		},

		timeseriesFields(): string[] {
			return _.map(this.fields, (field, key) => {
				return {
					key: key,
					type: field.type
				};
			})
			.filter(field => field.type === TIMESERIES_TYPE)
			.map(field => field.key);
		}
	},

	methods: {
		onColumnClicked(key, field) {
			if (this.selectedColumn && this.selectedColumn.key === key) {
				this.$emit('col-clicked', null);
			} else {
				this.$emit('col-clicked', field);
			}
		},
	},
});
</script>

<style>

table.b-table>tfoot>tr>th.sorting:before,
table.b-table>thead>tr>th.sorting:before,
table.b-table>tfoot>tr>th.sorting:after,
table.b-table>thead>tr>th.sorting:after {
	top: 0;
}

table tr {
	cursor: pointer;
}

</style><|MERGE_RESOLUTION|>--- conflicted
+++ resolved
@@ -1,25 +1,4 @@
 <template>
-<<<<<<< HEAD
-
-	<b-table
-		bordered
-		hover
-		small
-		:items="items"
-		:fields="emphasizedFields"
-		@head-clicked="onColumnClicked">
-
-		<template v-for="imageField in imageFields" :slot="imageField" slot-scope="data">
-			<image-preview :key="imageField" :image-url="data.item[imageField]"></image-preview>
-		</template>
-
-		<template v-for="timeseriesField in timeseriesFields" :slot="timeseriesField" slot-scope="data">
-			<sparkline-preview :key="timeseriesField" :timeseries-url="data.item[timeseriesField]" :timeseries-col-name="timeseriesField"></sparkline-preview>
-		</template>
-
-	</b-table>
-
-=======
 	<fixed-header-table>
 		<b-table
 			bordered
@@ -34,12 +13,11 @@
 			</template>
 
 			<template v-for="timeseriesField in timeseriesFields" :slot="timeseriesField" slot-scope="data">
-				<sparkline-preview :key="timeseriesField" :timeseries-url="data.item[timeseriesField]"></sparkline-preview>
+				<sparkline-preview :key="timeseriesField" :timeseries-url="data.item[timeseriesField]" :timeseries-col-name="timeseriesField"></sparkline-preview>
 			</template>
 
 		</b-table>
 	</fixed-header-table>
->>>>>>> ef0d4f95
 </template>
 
 <script lang="ts">
