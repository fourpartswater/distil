--- conflicted
+++ resolved
@@ -1,4 +1,3 @@
-<<<<<<< HEAD
 <template>
 	<div class='variable-summaries'>
 		<div class="nav bg-faded rounded-top">
@@ -17,10 +16,9 @@
 
 <script>
 
-import _ from 'lodash';
-
 import Facets from '../components/Facets';
 import { decodeFilter, updateFilter, getFilterType, isDisabled, NUMERICAL_FILTER } from '../util/filters';
+import { createRouteEntry } from '../util/routes';
 import 'font-awesome/css/font-awesome.css';
 import '../styles/spinner.css';
 
@@ -66,16 +64,10 @@
 		updateFilterRoute(key, values) {
 			// retrieve the filters from the route
 			const filters = this.$store.getters.getRouteFilters();
-			// update the filters
+			// merge the updated filters back into the route query params
 			const updated = updateFilter(filters, key, values);
-			// merge the updated filters back into the route query params
-			this.$router.push({
-				path: '/dataset',
-				query: _.merge({
-					dataset: this.$store.getters.getRouteDataset(),
-					terms: this.$store.getters.getRouteTerms(),
-				}, updated)
-			});
+			const entry = createRouteEntry('/dataset', this.$store.getters.getRouteDataset(), this.$store.getters.getRouteTerms(), updated);
+			this.$router.push(entry);
 		},
 		onExpand(key) {
 			// enable filter
@@ -183,213 +175,6 @@
 			return groups.map(group => {
 				// get filter
 				const filter = this.$store.getters.getRouteFilter(group.key);
-				const decoded = decodeFilter(filter);
-				// check if numeric filter
-				if (getFilterType(decoded) === NUMERICAL_FILTER) {
-					// add selection to facets
-					group.facets.forEach(facet => {
-						facet.selection = {
-							range: {
-								from: decoded.min,
-								to: decoded.max
-							}
-						};
-					});
-				}
-				return group;
-			});
-		}
-	}
-};
-</script>
-
-<style>
-.variables-header {
-	border: 1px solid #ccc;
-}
-#variable-facets {
-	overflow-x: hidden;
-	overflow-y: auto;
-}
-</style>
-=======
-<template>
-	<div class='variable-summaries'>
-		<div class="nav bg-faded rounded-top">
-			<h6 class="nav-link">Summaries</h6>
-		</div>
-		<div v-if="groups.length===0">
-			No results
-		</div>
-		<facets v-if="groups.length>0"
-			:groups="groups"
-			v-on:expand="onExpand"
-			v-on:collapse="onCollapse"
-			v-on:range-change="onRangeChange"></facets>
-	</div>
-</template>
-
-<script>
-
-import Facets from '../components/Facets';
-import { decodeFilter, updateFilter, getFilterType, isDisabled, NUMERICAL_FILTER } from '../util/filters';
-import { createRouteEntry } from '../util/routes';
-import 'font-awesome/css/font-awesome.css';
-import '../styles/spinner.css';
-
-const SPINNER_HTML = [
-	'<div class="bounce1"></div>',
-	'<div class="bounce2"></div>',
-	'<div class="bounce3"></div>'].join('');
-
-export default {
-	name: 'variable-summaries',
-
-	components: {
-		Facets
-	},
-
-	computed: {
-		dataset() {
-			return this.$store.getters.getRouteDataset();
-		},
-		groups() {
-			// get variable summaries
-			const summaries = this.$store.getters.getVariableSummaries();
-			// create the groups
-			let groups = this.createGroups(summaries);
-			// update collapsed state
-			groups = this.updateGroupCollapses(groups);
-			// update selections
-			return this.updateGroupSelections(groups);
-		}
-	},
-
-	mounted() {
-		this.$store.dispatch('getVariableSummaries', this.dataset);
-	},
-
-	watch: {
-		'$route.query.dataset'() {
-			this.$store.dispatch('getVariableSummaries', this.dataset);
-		}
-	},
-
-	methods: {
-		updateFilterRoute(key, values) {
-			// retrieve the filters from the route
-			const filters = this.$store.getters.getRouteFilters();
-			// merge the updated filters back into the route query params
-			const updated = updateFilter(filters, key, values);
-			const entry = createRouteEntry('/dataset', this.$store.getters.getRouteDataset(), this.$store.getters.getRouteTerms(), updated);
-			this.$router.push(entry);
-		},
-		onExpand(key) {
-			// enable filter
-			this.updateFilterRoute(key, {
-				enabled: true
-			});
-		},
-		onCollapse(key) {
-			// disable filter
-			this.updateFilterRoute(key, {
-				enabled: false
-			});
-		},
-		onRangeChange(key, value) {
-			// set range filter
-			this.updateFilterRoute(key, {
-				enabled: true,
-				min: parseFloat(value.from.label[0]),
-				max: parseFloat(value.to.label[0])
-			});
-		},
-		createErrorFacet(summary) {
-			return {
-				label: summary.name,
-				key: summary.name,
-				facets: [{
-					placeholder: true,
-					html: `<div>${summary.err}</div>`
-				}]
-			};
-		},
-		createPendingFacet(summary) {
-			return {
-				label: summary.name,
-				key: summary.name,
-				facets: [{
-					placeholder: true,
-					html: SPINNER_HTML
-				}]
-			};
-		},
-		createSummaryFacet(summary) {
-			switch (summary.type) {
-
-				case 'categorical':
-					return {
-						label: summary.name,
-						key: summary.name,
-						facets: summary.buckets.map(b => {
-							return {
-								value: b.key,
-								count: b.count
-							};
-						})
-					};
-
-				case 'numerical':
-					return {
-						label: summary.name,
-						key: summary.name,
-						facets: [
-							{
-								histogram: {
-									slices: summary.buckets.map(b => {
-										return {
-											label: b.key,
-											count: b.count
-										};
-									})
-								}
-							}
-						]
-					};
-			}
-			console.warn('unrecognized summary type', summary.type);
-			return null;
-		},
-		createGroups(summaries) {
-			return summaries.map(summary => {
-				if (summary.err) {
-					// create error facet
-					return this.createErrorFacet(summary);
-				}
-				if (summary.pending) {
-					// create pending facet
-					return this.createPendingFacet(summary);
-				}
-				// create facet
-				return this.createSummaryFacet(summary);
-			}).filter(group => {
-				// remove null groups
-				return group;
-			});
-		},
-		updateGroupCollapses(groups) {
-			return groups.map(group => {
-				// get filter
-				const filter = this.$store.getters.getRouteFilter(group.key);
-				// return if disabled
-				group.collapsed = isDisabled(filter);
-				return group;
-			});
-		},
-		updateGroupSelections(groups) {
-			return groups.map(group => {
-				// get filter
-				const filter = this.$store.getters.getRouteFilter(group.key);
 				const decoded = decodeFilter(group.key, filter);
 				// check if numeric filter
 				if (getFilterType(decoded) === NUMERICAL_FILTER) {
@@ -418,5 +203,4 @@
 	overflow-x: hidden;
 	overflow-y: auto;
 }
-</style>
->>>>>>> c47b14e5
+</style>