<<<<<<< HEAD
<template>
	<div class='search-bar'>
		<b-form-input
			v-model="terms"
			type="text"
			placeholder="Search datasets"
			name="datasetsearch"></b-form-input>
	</div>
</template>

<script>
import _ from 'lodash';

export default {
	name: 'search-bar',

	computed: {
		terms: {
			set: _.throttle(function(terms) {
				this.$router.push({
					path: '/search',
					query: {
						terms: terms
					}
				});
			}, 500),
			get: function() {
				return this.$store.getters.getRouteTerms();
			}
		}
	},

	mounted() {
		this.$store.dispatch('searchDatasets', this.terms);
	},

	watch: {
		'$route.query.terms'() {
			this.$store.dispatch('searchDatasets', this.terms);
		}
	}
};
</script>

<style>
</style>
=======
<template>
	<div class='search-bar'>
		<b-form-input
			v-model="terms"
			type="text"
			placeholder="Search datasets"
			name="datasetsearch"></b-form-input>
	</div>
</template>

<script>
import _ from 'lodash';
import {createRouteEntry} from '../util/routes';

export default {
	name: 'search-bar',

	computed: {
		terms: {
			set: _.throttle(function(terms) {
				const routeEntry = createRouteEntry('/search', null, terms, this.$store.getters.getRouteFilters());
				this.$router.push(routeEntry);
			}, 500),
			get: function() {
				return this.$store.getters.getRouteTerms();
			}
		}
	},

	mounted() {
		this.$store.dispatch('searchDatasets', this.terms);
	},

	watch: {
		'$route.query.terms'() {
			this.$store.dispatch('searchDatasets', this.terms);
		}
	}
};
</script>

<style>
</style>
>>>>>>> c47b14e5
<|MERGE_RESOLUTION|>--- conflicted
+++ resolved
@@ -1,51 +1,3 @@
-<<<<<<< HEAD
-<template>
-	<div class='search-bar'>
-		<b-form-input
-			v-model="terms"
-			type="text"
-			placeholder="Search datasets"
-			name="datasetsearch"></b-form-input>
-	</div>
-</template>
-
-<script>
-import _ from 'lodash';
-
-export default {
-	name: 'search-bar',
-
-	computed: {
-		terms: {
-			set: _.throttle(function(terms) {
-				this.$router.push({
-					path: '/search',
-					query: {
-						terms: terms
-					}
-				});
-			}, 500),
-			get: function() {
-				return this.$store.getters.getRouteTerms();
-			}
-		}
-	},
-
-	mounted() {
-		this.$store.dispatch('searchDatasets', this.terms);
-	},
-
-	watch: {
-		'$route.query.terms'() {
-			this.$store.dispatch('searchDatasets', this.terms);
-		}
-	}
-};
-</script>
-
-<style>
-</style>
-=======
 <template>
 	<div class='search-bar'>
 		<b-form-input
@@ -88,5 +40,4 @@
 </script>
 
 <style>
-</style>
->>>>>>> c47b14e5
+</style>