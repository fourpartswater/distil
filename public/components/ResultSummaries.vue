<template>
	<div class='result-summaries'>
		<p class="nav-link font-weight-bold">Results<p>
		<div v-if="regressionEnabled" class="result-summaries-error">
			<div class="result-summaries-label">
				Error:
			</div>
			<div class="result-summaries-slider">
				<vue-slider ref="slider"
					:min="residualExtrema.min"
					:max="residualExtrema.max"
					:interval="interval"
					:value="initialValue"
					:formatter="formatter"
					:lazy="true"
					width=100%
					tooltip-dir="bottom"
					@callback="onSlide"/>
			</div>
		</div>
		<p class="nav-link font-weight-bold">Actual</p>
		<facets class="result-summaries-target"
			@facet-click="onCategoricalClick"
			@numerical-click="onNumericalClick"
			@range-change="onRangeChange"
			:groups="targetGroups"
			:highlights="highlights"></facets>
		<p class="nav-link font-weight-bold">Predictions by Model</p>
		<result-facets :regression="regressionEnabled"></result-facets>
		<b-btn v-b-modal.export variant="primary" class="check-button">Task 2: Export Model</b-btn>
		<b-modal id="export" title="Export" @ok="onExport">
			<div class="check-message-container">
				<i class="fa fa-check-circle fa-3x check-icon"></i>
				<div>This action will export pipeline <b>{{activePipelineName}}</b> and terminate the session.</div>
			</div>
		</b-modal>

		<b-modal id="export-failure-modal" ref="exportFailModal" title="Export Failed"
			cancel-disabled
			hide-header
			hide-footer>
			<div class="check-message-container">
				<i class="fa fa-exclamation-triangle fa-3x fail-icon"></i>
				<div><b>Export Failed:</b> The selected target variable does not match the required target variable.</div>
				<b-btn class="mt-3 close-modal" variant="success" block @click="hideFailureModal">OK</b-btn>
			</div>
		</b-modal>
	</div>
</template>

<script lang="ts">

import ResultFacets from '../components/ResultFacets.vue';
import Facets from '../components/Facets.vue';
import { createGroups, Group } from '../util/facets';
import { overlayRouteEntry } from '../util/routes';
import { getPipelineById, getTask } from '../util/pipelines';
import { isTarget, getVarFromTarget, getTargetCol } from '../util/data';
import { getHighlights, updateHighlightRoot, clearHighlightRoot } from '../util/highlights';
import { VariableSummary, Extrema, Highlight } from '../store/data/index';
import { getters as dataGetters} from '../store/data/module';
import { getters as routeGetters } from '../store/route/module';
import { actions as appActions, getters as appGetters } from '../store/app/module';
import vueSlider from 'vue-slider-component';
<<<<<<< HEAD
=======
import { createNumericalFilter, createCategoricalFilter, updateFilterRoute } from '../util/filters';
import { EXPORT_SUCCESS_ROUTE } from '../store/route/index';
>>>>>>> 07da62c4
import Vue from 'vue';
import _ from 'lodash';
import 'font-awesome/css/font-awesome.css';
import { PipelineInfo } from '../store/pipelines/index';
import { getters as pipelineGetters } from '../store/pipelines/module';

const DEFAULT_PERCENTILE = 0.25;
const NUM_STEPS = 100;

export default Vue.extend({
	name: 'result-summaries',

	components: {
		ResultFacets,
		Facets,
		vueSlider,
	},

	data() {
		return {
			formatter(arg) {
				return arg ? arg.toFixed(2) : '';
			}
		};
	},

	computed: {
		dataset(): string {
			return routeGetters.getRouteDataset(this.$store);
		},

		target(): string {
			return routeGetters.getRouteTargetVariable(this.$store);
		},

		initialValue(): number[] {
			const min = routeGetters.getRouteResidualThresholdMin(this.$store);
			const max = routeGetters.getRouteResidualThresholdMax(this.$store);
			if (min === undefined || min === '' ||
				max === undefined || max === '') {
				if (!_.isNaN(this.defaultValue[0]) && !_.isNaN(this.defaultValue[1])) {
					this.updateThreshold(this.defaultValue[0], this.defaultValue[1]);
				}
				return this.defaultValue;
			}
			const nmin = _.toNumber(min);
			const nmax = _.toNumber(max);
			// NOTE: the slider component discards the values if they are
			// not within the extrema. We have to read the extrema here so
			// that the values are recomputed when the extrema is computed.
			const extrema = this.residualExtrema;
			if (nmin < extrema.min || nmax > extrema.max) {
				return [ NaN, NaN ];
			}
			return [
				nmin,
				nmax
			];
		},

		highlights(): Highlight {
			// find var marked as 'target' and set associated values as highlights
			const highlights = _.cloneDeep(getHighlights(this.$store));
			if (_.isEmpty(highlights)) {
				return highlights;
			}
			_.forEach(highlights.values.samples, (values, varName) => {
				if (isTarget(varName)) {
					highlights.values.samples[getVarFromTarget(varName)] = values;
				}
			});
			if (highlights.root && isTarget(highlights.root.key)) {
				highlights.root.key = getVarFromTarget(highlights.root.key);
			}
			return highlights;
		},

		range(): number {
			if (_.isNaN(this.residualExtrema.min) ||
				_.isNaN(this.residualExtrema.max)) {
				return NaN;
			}
			return this.residualExtrema.max - this.residualExtrema.min;
		},

		defaultValue(): number[] {
			return [
				-this.range/2 * DEFAULT_PERCENTILE,
				this.range/2 * DEFAULT_PERCENTILE
			];
		},

		interval(): number {
			const interval = this.range / NUM_STEPS;
			return interval;
		},

		targetSummary() : VariableSummary {
			const varSummaries = dataGetters.getResultSummaries(this.$store);
			return _.find(varSummaries, v => _.toLower(v.name) === _.toLower(this.target));
		},

		targetGroups(): Group[] {
			if (this.targetSummary) {
				const target = createGroups([ this.targetSummary ]);
				if (this.highlights.root) {
					const group = target[0];
					if (group.key === this.highlights.root.key) {
						group.facets.forEach(facet => {
							facet.filterable = true;
						});
					}
				}
				return target;
			}
			return [];
		},

		predictedSummaries(): VariableSummary[] {
			return dataGetters.getPredictedSummaries(this.$store);
		},

		residualsSummaries(): VariableSummary[] {
			return this.regressionEnabled ? dataGetters.getResidualsSummaries(this.$store) : [];
		},

		residualExtrema(): Extrema {
			return dataGetters.getResidualExtrema(this.$store);
		},

		regressionEnabled(): boolean {
			const targetVar = _.find(dataGetters.getVariables(this.$store), v => _.toLower(v.name) === _.toLower(this.target));
			if (_.isEmpty(targetVar)) {
				return false;
			}
			const task = getTask(targetVar.type);
			return task.schemaName === 'regression';
		},

		pipelineId(): string {
			return routeGetters.getRoutePipelineId(this.$store);
		},

		activePipeline(): PipelineInfo {
			return getPipelineById(this.$store.state.pipelineModule, this.pipelineId);
		},

		activePipelineName(): string {
			return this.activePipeline ? this.activePipeline.name : '';
		},

		sessionId(): string {
			return pipelineGetters.getPipelineSessionID(this.$store);
		},

<<<<<<< HEAD
		instanceName(): string {
			return 'groundTruth';
=======
		isAborted(): boolean {
			return appGetters.isAborted(this.$store);
>>>>>>> 07da62c4
		}
	},

	methods: {

		onCategoricalClick(context: string, key: string, value: string) {
			if (key && value) {
				// extract the var name from the key
				const colKey = getTargetCol(this.target);
				updateHighlightRoot(this, {
					context: context,
					key: colKey,
					value: value
				});
			} else {
				clearHighlightRoot(this);
			}
		},

		onNumericalClick(key: string) {
			if (!this.highlights.root || this.highlights.root.key !== key) {
				const colKey = getTargetCol(this.target);
				updateHighlightRoot(this, {
					context: this.instanceName,
					key: colKey,
					value: null
				});
			}
		},

		onRangeChange(context: string, key: string, value: { from: { label: string[] }, to: { label: string[] } }) {
			const colKey = getTargetCol(this.target);
			updateHighlightRoot(this, {
				context: context,
				key: colKey,
				value: value
			});
			this.$emit('range-change', key, value);
		},

		updateThreshold(min: number, max: number) {
			const entry = overlayRouteEntry(this.$route, {
				residualThresholdMin: `${min}`,
				residualThresholdMax: `${max}`
			});
			this.$router.push(entry);
		},

		onSlide(value) {
			this.updateThreshold(value[0], value[1]);
		},

		onExport() {
			appActions.exportPipeline(this.$store, {
				pipelineId: this.activePipeline.pipelineId,
				sessionId: this.sessionId
			}).then(() => {
				if (this.isAborted) {
					// the export was successful
					this.$router.replace(EXPORT_SUCCESS_ROUTE);
				} else {
					// failed, this is because the wrong variable was selected
					const modal = this.$refs.exportFailModal as any;
					modal.show();
				}
			});
		},

		hideFailureModal() {
			const modal = this.$refs.exportFailModal as any;
			modal.hide();
		}
	}
});
</script>

<style>
.result-summaries {
	overflow-x: hidden;
	overflow-y: auto;
}

.result-summaries .facets-facet-base {
	overflow: visible;
}

.result-summaries-target {
	margin-bottom: 12px;
}

.result-summaries-target .facets-group {
	box-shadow: none;
}

.result-summaries-target .facets-facet-horizontal .facet-histogram-bar-highlighted {
	fill: #00C851;
}

.result-summaries-target .facets-facet-horizontal .facet-histogram-bar-highlighted:hover {
	fill: #007E33;
}

.result-summaries-target .facets-facet-horizontal .facet-histogram-bar-highlighted.select-highlight {
	fill: #007bff;
}

.result-summaries-target .facets-facet-vertical .facet-bar-selected {
	box-shadow: inset 0 0 0 1000px #00C851;
}

.result-summaries-target .facets-facet-horizontal .facet-range-filter {
	box-shadow: inset 0 0 0 1000px rgba(0, 225, 11, 0.15);
}

.result-summaries-error {
	display: flex;
	flex-direction: row;
	justify-content: flex-start;
	margin-bottom: 30px;
}

.result-summaries-label {
	display: flex;
	flex-basis: auto;
	margin-left: 10px;
	margin-right: 15px;
}

.result-summaries-slider {
	display: flex;
	flex-grow: 1;
}

.result-summaries-slider .vue-slider-component .vue-slider-process {
	background-color: #00C851;
}

.result-summaries-slider .vue-slider-component .vue-slider-tooltip {
	border: 1px solid #00C851;
	background-color: #00C851;
}

.facets-facet-vertical.select-highlight .facet-bar-selected {
	box-shadow: inset 0 0 0 1000px #007bff;
}

.check-message-container {
	display: flex;
	justify-content: flex-start;
	flex-direction: row;
	align-items: center;
}

.check-icon {
	display: flex;
	flex-shrink: 0;
	color:#00C851;
	padding-right: 15px;
}

.fail-icon {
	display: flex;
	flex-shrink: 0;
	color:#dc3545;
	padding-right: 15px;
}

.check-button {
	width: 60%;
	margin: 0 20%;
}
</style><|MERGE_RESOLUTION|>--- conflicted
+++ resolved
@@ -61,12 +61,8 @@
 import { getters as dataGetters} from '../store/data/module';
 import { getters as routeGetters } from '../store/route/module';
 import { actions as appActions, getters as appGetters } from '../store/app/module';
+import { EXPORT_SUCCESS_ROUTE } from '../store/route/index';
 import vueSlider from 'vue-slider-component';
-<<<<<<< HEAD
-=======
-import { createNumericalFilter, createCategoricalFilter, updateFilterRoute } from '../util/filters';
-import { EXPORT_SUCCESS_ROUTE } from '../store/route/index';
->>>>>>> 07da62c4
 import Vue from 'vue';
 import _ from 'lodash';
 import 'font-awesome/css/font-awesome.css';
@@ -222,13 +218,12 @@
 			return pipelineGetters.getPipelineSessionID(this.$store);
 		},
 
-<<<<<<< HEAD
 		instanceName(): string {
 			return 'groundTruth';
-=======
+		},
+
 		isAborted(): boolean {
 			return appGetters.isAborted(this.$store);
->>>>>>> 07da62c4
 		}
 	},
 
