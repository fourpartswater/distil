<template>
	<div class='result-summaries'>
		<h6 class="nav-link">Results</h6>
		<div v-if="regressionEnabled" class="result-summaries-error">
			<div class="result-summaries-label">
				Error:
			</div>
			<div class="result-summaries-slider">
				<vue-slider ref="slider"
					:v-model="value"
					:min="minVal"
					:max="maxVal"
					:interval="interval"
					:value="value"
					:formatter="formatter"
					:lazy="true"
					width=100%
					tooltip-dir="bottom"
					@callback="onSlide"/>
			</div>
		</div>
		<h6 class="nav-link">Actual</h6>
		<facets class="result-summaries-target"
			@histogram-click="onHistogramClick"
			@facet-click="onFacetClick"
			:groups="targetSummaries"
			:highlights="highlights"></facets>
		<h6 class="nav-link">Predictions by Model</h6>
		<result-facets :regression="regressionEnabled"></result-facets>
		<b-btn v-b-modal.export variant="outline-success" class="check-button">Export Pipeline</b-btn>
		<b-modal id="export" title="Export" @ok="onExport">
			<div class="check-message-container">
				<i class="fa fa-check-circle fa-3x check-icon"></i>
				<div>This action will export pipeline <b>{{activePipelineName}}</b> and terminate the session.</div>
			</div>
		</b-modal>
	</div>
</template>

<script lang="ts">

import ResultFacets from '../components/ResultFacets.vue';
import Facets from '../components/Facets.vue';
import { createGroups, Group } from '../util/facets';
import { overlayRouteEntry } from '../util/routes';
import { getPipelineById } from '../util/pipelines';
import { getTask } from '../util/pipelines';
<<<<<<< HEAD
import { getErrorCol, isTarget, getVarFromTarget, getTargetColFromFacetKey } from '../util/data';
=======
import { getErrorCol, isTarget, getVarFromTarget } from '../util/data';
>>>>>>> bde0bec9
import { getters as dataGetters} from '../store/data/module';
import { getters as routeGetters } from '../store/route/module';
import { mutations as dataMutations } from '../store/data/module';
import { actions } from '../store/app/module';
import { Dictionary } from '../util/dict';
import vueSlider from 'vue-slider-component';
import Vue from 'vue';
import _ from 'lodash';
import 'font-awesome/css/font-awesome.css';

const DEFAULT_PERCENTILE = 0.25;
const NUM_STEPS = 100;
const RESULT_SUMMARY_CONTEXT = 'result_summary';

export default Vue.extend({
	name: 'result-summaries',

	components: {
		ResultFacets,
		Facets,
		vueSlider,
	},

	data() {
		return {
			formatter(arg) {
				return arg.toFixed(2);
			}
		};
	},

	computed: {
		dataset(): string {
			return routeGetters.getRouteDataset(this.$store);
		},

		target(): string {
			return routeGetters.getRouteTargetVariable(this.$store);
		},

		value: {
			set(value) {
				this.updateThreshold(value);
			},
			get(): number {
				const value = routeGetters.getRouteResidualThreshold(this.$store);
				if (value === undefined || value === '') {
					this.updateThreshold(this.defaultValue);
					return this.defaultValue;
				}
				return _.toNumber(value);
			}
		},

		highlights(): Dictionary<any> {
			// find var marked as 'target' and use that name/value tuple to
			// highlight the ground truth
			const highlights = dataGetters.getHighlightedFeatureValues(this.$store);
			const facetHighlights = {};
			_.forEach(highlights.values, (value, varName) => {
				if (isTarget(varName)) {
					facetHighlights[getVarFromTarget(varName)] = value;
				}
			});
			return facetHighlights;
		},

		minVal(): number {
			const resultItems = dataGetters.getResultDataItems(this.$store);
			const errorCol = getErrorCol(routeGetters.getRouteTargetVariable(this.$store));
			if (!_.isEmpty(resultItems) && _.has(resultItems[0], errorCol)) {
				const min = _.minBy(resultItems, r => Math.abs(r[errorCol]));
				const minErr = Math.abs(min[errorCol]);
				// round to closest 2 decimal places, otherwise interval computation makes the slider angry
				return Math.ceil(100 * minErr) / 100;
			}
			return 0.0;
		},

		maxVal(): number {
			const resultItems = dataGetters.getResultDataItems(this.$store);
			const errorCol = getErrorCol(routeGetters.getRouteTargetVariable(this.$store));
			if (!_.isEmpty(resultItems) && _.has(resultItems[0], errorCol)) {
				const max = _.maxBy(resultItems, r => Math.abs(r[errorCol]));
				const maxErr = Math.abs(max[errorCol]);
				// round to closest 2 decimal places, otherwise interval computation makes the slider angry
				return Math.ceil(100 * maxErr) / 100;
			}
			return 1.0;
		},

		range(): number {
			return this.maxVal - this.minVal;
		},

		defaultValue(): number {
			return this.minVal + (this.range * DEFAULT_PERCENTILE);
		},

		interval(): number {
			const interval = this.range / NUM_STEPS;
			return interval;
		},

		targetSummaries(): Group[] {
			// Get the current target variable and the summary associated with it
			const targetVariable = routeGetters.getRouteTargetVariable(this.$store);
			const varSummaries = dataGetters.getVariableSummaries(this.$store);
			const targetSummary = _.find(varSummaries, v => _.toLower(v.name) === _.toLower(targetVariable));
			// Create a facet for it - this will act as a basis of comparison for the result sets
			if (!_.isEmpty(targetSummary)) {
				return createGroups([targetSummary], false, false);
			}
			return [];
		},

		regressionEnabled(): boolean {
			const targetVarName = routeGetters.getRouteTargetVariable(this.$store);
			const targetVar = _.find(dataGetters.getVariables(this.$store), v => _.toLower(v.name) === _.toLower(targetVarName));
			if (_.isEmpty(targetVar)) {
				return false;
			}
			const task = getTask(targetVar.type);
			return task.schemaName === 'regression';
		},

		activePipelineName(): string {
			const pipelineId = routeGetters.getRoutePipelineId(this.$store);
			const result = getPipelineById(this.$store.state.pipelineModule, pipelineId);
			return result ? result.name : '';
		}
	},

	methods: {
		onHistogramClick(key: string, value: any) {
			dataMutations.clearFeatureHighlights(this.$store);
			if (key && value) {
				// extract the var name from the key
				const varName = getTargetColFromFacetKey(key);
				dataMutations.highlightFeatureRange(this.$store, {
					context: RESULT_SUMMARY_CONTEXT,
					ranges: {
						[varName]: {
							from: _.toNumber(value.label[0]),
							to: _.toNumber(value.toLabel[value.toLabel.length-1])
						}
					}
				});
			}
		},

		onFacetClick(key: string, value: any) {
			// clear exiting highlights
			dataMutations.clearFeatureHighlights(this.$store);
			if (key && value) {
				// extract the var name from the key
				const varName = getTargetColFromFacetKey(key);
				dataMutations.highlightFeatureValues(this.$store, {
					context: RESULT_SUMMARY_CONTEXT,
					values: {
						[varName]: value
					}
				});
			}
		},

		updateThreshold(value: number) {
			const entry = overlayRouteEntry(this.$route, {
				residualThreshold: value
			});
			this.$router.push(entry);
		},

		onSlide(value) {
			const entry = overlayRouteEntry(this.$route, { residualThreshold: value });
			this.$router.replace(entry);
		},

		onExport() {
			this.$router.replace('/');
			const pipelineId = routeGetters.getRoutePipelineId(this.$store);
			const result = getPipelineById(this.$store.state.pipelineModule, pipelineId);
			actions.exportPipeline(this.$store, {
				pipelineId: result.pipelineId,
				sessionId: this.$store.state.session.id
			});
		}
	}
});
</script>

<style>
.result-summaries {
	overflow-x: hidden;
	overflow-y: auto;
}

.result-summaries .facet-range,
.result-summaries .facets-facet-horizontal {
	height: 35px;
}

.result-summaries .facets-facet-base {
	overflow: visible;
}

.result-summaries-target {
	margin-bottom: 12px;
}

.result-summaries-target .facets-group {
	box-shadow: none;
}

.result-summaries-target .facets-facet-horizontal .facet-histogram-bar-highlighted {
	fill: #00C851;
}

.result-summaries-target .facets-facet-horizontal .facet-histogram-bar-highlighted:hover {
	fill: #007E33;
}

.result-summaries-target .facets-facet-horizontal .facet-histogram-bar-highlighted.select-highlight {
	fill: #007bff;
}

.result-summaries-target .facets-facet-vertical .facet-bar-selected {
	box-shadow: inset 0 0 0 1000px #00C851;
}

.result-summaries-target .facets-facet-horizontal .facet-range-filter {
	box-shadow: inset 0 0 0 1000px rgba(0, 225, 11, 0.15);
}

.result-summaries-error {
	display: flex;
	flex-direction: row;
	justify-content: flex-start;
	margin-bottom: 30px;
}

.result-summaries-label {
	display: flex;
	flex-basis: auto;
	margin-left: 10px;
	margin-right: 15px;
}

.result-summaries-slider {
	display: flex;
	flex-grow: 1;
}

.result-summaries-slider .vue-slider-component .vue-slider-process {
	background-color: #00C851;
}

.result-summaries-slider .vue-slider-component .vue-slider-tooltip {
	border: 1px solid #00C851;
	background-color: #00C851;
}

.facets-facet-vertical.select-highlight .facet-bar-selected {
	box-shadow: inset 0 0 0 1000px #007bff;
}

.check-message-container {
	display: flex;
	justify-content: flex-start;
	flex-direction: row;
	align-items: center;
}

.check-icon {
	display: flex;
	flex-shrink: 0;
	color:#00C851;
	padding-right: 15px;
}

.check-button {
	width: 60%;
	margin: 0 20%;
}
</style><|MERGE_RESOLUTION|>--- conflicted
+++ resolved
@@ -45,11 +45,7 @@
 import { overlayRouteEntry } from '../util/routes';
 import { getPipelineById } from '../util/pipelines';
 import { getTask } from '../util/pipelines';
-<<<<<<< HEAD
 import { getErrorCol, isTarget, getVarFromTarget, getTargetColFromFacetKey } from '../util/data';
-=======
-import { getErrorCol, isTarget, getVarFromTarget } from '../util/data';
->>>>>>> bde0bec9
 import { getters as dataGetters} from '../store/data/module';
 import { getters as routeGetters } from '../store/route/module';
 import { mutations as dataMutations } from '../store/data/module';
