--- conflicted
+++ resolved
@@ -547,85 +547,6 @@
 					});
 				menu.$mount($slot[0]);
 			}
-<<<<<<< HEAD
-=======
-		},
-
-		// inject category filter buttons
-		injectCategoryToggleButtons(groupSpec: Group, $elem: JQuery) {
-			if (!isCategoricalFacet(groupSpec.facets[0])) {
-				return;
-			}
-
-			// find the facet nodes in the DOM
-			const $verticalFacets = $elem.find('.facets-facet-vertical');
-
-			// Add a clickable filter state button to each facet.
-			for (const facetElement of $verticalFacets) {
-
-				const $facet = $(facetElement).find('.facet-query-close');
-				const label = $facet.parent().find('.facet-label').text().trim();
-				const facetSpec = (<CategoricalFacet[]>groupSpec.facets).find(f => f.value === label);
-
-				// only add controls for filterable facets
-				if (!facetSpec || !facetSpec.filterable) {
-					continue;
-				}
-
-				// setup based on the initial filter state
-				const key = groupSpec.key;
-				const value = facetSpec.value;
-
-				let $icon = null;
-
-				if (this.isFiltered(key, value)) {
-					$icon = $(`<i id=${key}-${value} class="fa fa-circle-o"></i>`);
-				} else {
-					$icon = $(`<i id=${key}-${value} class="fa fa-circle"></i>`);
-				}
-				$icon.appendTo($facet);
-
-
-				$icon.click(e => {
-					// get group and current facet
-					const group = this.facets.getGroup(key);
-					const current = <any>(<CategoricalFacet[]>group.facets).find(facet => facet.value === value);
-
-					// selected values
-					const values = [];
-
-					// toggle the facet filter state
-					if (!this.isFiltered(key, value)) {
-						// switch to unfilter from filtered
-						$icon.removeClass('fa-circle').addClass('fa-circle-o');
-						// add newly selected value
-						this.deselectCategoricalFacet(current);
-					} else {
-						// switch from filtered to unfiltered, and restore highlight state if needed
-						$icon.removeClass('fa-circle-o').addClass('fa-circle');
-						if (this.isHighlightedValue(this.highlights, key, value)) {
-							this.selectCategoricalFacet(current);
-						}
-						values.push(value);
-					}
-
-					// add all currently selected values
-					const selected = group.facets
-						.filter(f => !this.isFiltered(f.key, f.value) && value !== f.value)
-						.map(f => f.value);
-
-					this.$emit('facet-toggle', key, values.concat(selected));
-				});
-
-				$icon.mouseenter(e => {
-					$icon.addClass('text-primary');
-				});
-
-				$icon.mouseleave(e => {
-					$icon.removeClass('text-primary');
-				});
-			}
->>>>>>> 3d6d2450
 		}
 	},
 
