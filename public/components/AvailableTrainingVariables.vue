<template>
	<div class="available-training-variables">
		<p class="nav-link font-weight-bold">Available Features</p>
		<variable-facets
			ref="facets"
			enable-search
			enable-type-change
			instance-name="availableVars"
			:groups="groups"
			:dataset="dataset"
			:html="html">
			<div v-if="groups.length > 0" class="pb-2">
				<b-button size="sm" variant="outline-secondary" @click="addAll">Add All</b-button>
			</div>
			<div>
				{{subtitle}}
			</div>
		</variable-facets>
	</div>
</template>

<script lang="ts">

import { overlayRouteEntry } from '../util/routes';
import { getters as dataGetters } from '../store/data/module';
import { getters as routeGetters } from '../store/route/module';
import { filterSummariesByDataset } from '../util/data';
import { Group, createGroups } from '../util/facets';
import VariableFacets from '../components/VariableFacets.vue';
import 'font-awesome/css/font-awesome.css';
import Vue from 'vue';

export default Vue.extend({
	name: 'available-training-variables',

	components: {
		VariableFacets
	},

	computed: {
		dataset(): string {
			return routeGetters.getRouteDataset(this.$store);
		},
		groups(): Group[] {
			const summaries = dataGetters.getAvailableVariableSummaries(this.$store);
			const filtered = filterSummariesByDataset(summaries, this.dataset);
			return createGroups(filtered);
		},
		subtitle(): string {
<<<<<<< HEAD
			return `${this.groups.length} features available`;
=======
			return `${this.variables.length} features available (sorted by interestingness)`;
>>>>>>> 07da62c4
		},
		html(): ( { key: string } ) => HTMLDivElement {
			return (group: { key: string }) => {
				const container = document.createElement('div');
				const trainingElem = document.createElement('button');
				trainingElem.className += 'btn btn-sm btn-outline-secondary ml-2 mr-2 mb-2';
				trainingElem.innerHTML = 'Add';
				trainingElem.addEventListener('click', () => {
					const training = routeGetters.getRouteTrainingVariables(this.$store);
					const trainingArray = training ? training.split(',') : [];
					const entry = overlayRouteEntry(routeGetters.getRoute(this.$store), {
						training: trainingArray.concat([ group.key ]).join(',')
					});
					this.$router.push(entry);
				});
				container.appendChild(trainingElem);
				return container;
			};
		}
	},

	methods: {
		addAll() {
			const facets = this.$refs.facets as any;
			const training = routeGetters.getRouteTrainingVariables(this.$store);
			const trainingArray = training ? training.split(',') : [];
			facets.availableVariables().forEach(variable => {
				trainingArray.push(variable);
			});
			const entry = overlayRouteEntry(routeGetters.getRoute(this.$store), {
				training: trainingArray.join(',')
			});
			this.$router.push(entry);
		}
	}
});
</script>

<style>
.available-training-variables {
	display: flex;
	flex-direction: column;
}
</style><|MERGE_RESOLUTION|>--- conflicted
+++ resolved
@@ -47,11 +47,7 @@
 			return createGroups(filtered);
 		},
 		subtitle(): string {
-<<<<<<< HEAD
-			return `${this.groups.length} features available`;
-=======
 			return `${this.variables.length} features available (sorted by interestingness)`;
->>>>>>> 07da62c4
 		},
 		html(): ( { key: string } ) => HTMLDivElement {
 			return (group: { key: string }) => {
