--- conflicted
+++ resolved
@@ -26,14 +26,8 @@
 
 import _ from 'lodash';
 import Vue from 'vue';
-<<<<<<< HEAD
 import SparklinePreview from './SparklinePreview';
 import ImagePreview from './ImagePreview';
-=======
-import FilterBadge from './FilterBadge.vue';
-import SparklinePreview from './SparklinePreview.vue';
-import ImagePreview from './ImagePreview.vue';
->>>>>>> cedd4021
 import { getters as datasetGetters } from '../store/dataset/module';
 import { Dictionary } from '../util/dict';
 import { Filter } from '../util/filters';
@@ -52,8 +46,8 @@
 	},
 
 	props: {
-		instanceName: String,
-		includedActive: Boolean,
+		instanceName: String as () => string,
+		includedActive: Boolean as () => boolean
 	},
 
 	computed: {
@@ -92,21 +86,6 @@
 			.map(field => field.key);
 		},
 
-<<<<<<< HEAD
-=======
-		activeFilter(): Filter {
-			if (!this.highlights ||
-				!this.highlights.root ||
-				!this.highlights.root.value) {
-				return null;
-			}
-			if (this.includedActive) {
-				return createFilterFromHighlightRoot(this.highlights.root, INCLUDE_FILTER);
-			}
-			return createFilterFromHighlightRoot(this.highlights.root, EXCLUDE_FILTER);
-		},
-
->>>>>>> cedd4021
 		filters(): Filter[] {
 			if (this.includedActive) {
 				return this.invertFilters(routeGetters.getDecodedFilters(this.$store));
@@ -120,41 +99,6 @@
 	},
 
 	methods: {
-<<<<<<< HEAD
-=======
-		onExcludeClick() {
-			let filter = null;
-			if (this.isFilteringHighlights) {
-				filter = createFilterFromHighlightRoot(this.highlights.root, EXCLUDE_FILTER);
-			} else {
-				filter = createFilterFromRowSelection(this.rowSelection, EXCLUDE_FILTER);
-			}
-
-			addFilterToRoute(this.$router, filter);
-
-			if (this.isFilteringHighlights) {
-				clearHighlightRoot(this.$router);
-			} else {
-				clearRowSelection(this.$router);
-			}
-		},
-		onReincludeClick() {
-			let filter = null;
-			if (this.isFilteringHighlights) {
-				filter = createFilterFromHighlightRoot(this.highlights.root, INCLUDE_FILTER);
-			} else {
-				filter = createFilterFromRowSelection(this.rowSelection, INCLUDE_FILTER);
-			}
-
-			addFilterToRoute(this.$router, filter);
-
-			if (this.isFilteringHighlights) {
-				clearHighlightRoot(this.$router);
-			} else {
-				clearRowSelection(this.$router);
-			}
-		},
->>>>>>> cedd4021
 		onRowClick(row: TableRow) {
 			if (!isRowSelected(this.rowSelection, row[D3M_INDEX_FIELD])) {
 				addRowSelection(this.$router, this.instanceName, this.rowSelection, row[D3M_INDEX_FIELD]);
