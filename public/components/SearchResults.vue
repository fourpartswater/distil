<template>
	<div class="search-results">
		<div class="bg-faded rounded mb-1" v-for="dataset in datasets">
			<dataset-preview
				:name="dataset.name"
				:description="dataset.description">
			</dataset-preview>
		</div>
	</div>
</template>

<script>

import DatasetPreview from '../components/DatasetPreview';

export default {
	name: 'search-results',

	components: {
		DatasetPreview
	},

	computed: {
		datasets() {
			return this.$store.getters.getDatasets();
		}
	},

};
</script>

<style>
<<<<<<< HEAD
.highlight {
	background-color: #87CEFA;
}
.dataset-header {
	border: 1px solid #ccc;
	justify-content: space-between;
}
.dataset-body {
	border-left: 1px solid #ccc;
	border-right: 1px solid #ccc;
	border-bottom: 1px solid #ccc;
=======
.search-results {
	overflow: auto;
>>>>>>> 45b160b3
}
</style><|MERGE_RESOLUTION|>--- conflicted
+++ resolved
@@ -30,21 +30,7 @@
 </script>
 
 <style>
-<<<<<<< HEAD
-.highlight {
-	background-color: #87CEFA;
-}
-.dataset-header {
-	border: 1px solid #ccc;
-	justify-content: space-between;
-}
-.dataset-body {
-	border-left: 1px solid #ccc;
-	border-right: 1px solid #ccc;
-	border-bottom: 1px solid #ccc;
-=======
 .search-results {
 	overflow: auto;
->>>>>>> 45b160b3
 }
 </style>