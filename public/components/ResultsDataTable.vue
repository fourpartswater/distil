--- conflicted
+++ resolved
@@ -8,43 +8,6 @@
 			<div class="results-data-no-results" v-if="hasNoResults">
 				No results available
 			</div>
-<<<<<<< HEAD
-			<b-table v-if="hasResults"
-				bordered
-				hover
-				small
-				:ref="refName"
-				:items="items"
-				:fields="fields"
-				:sort-by="errorCol"
-				:sort-compare="sortingByResidualError ? sortingByErrorFunction : undefined"
-				@row-clicked="onRowClick"
-				@sort-changed="onSortChanged">
-
-				<template :slot="predictedCol" slot-scope="data">
-					{{target}}<sup>{{solutionIndex}}</sup>
-				</template>
-
-				<template v-for="imageField in imageFields" :slot="imageField" slot-scope="data">
-					<image-preview :key="imageField" :image-url="data.item[imageField]"></image-preview>
-				</template>
-
-				<template v-for="timeseriesField in timeseriesFields" :slot="timeseriesField" slot-scope="data">
-					<sparkline-preview :key="timeseriesField" :timeseries-url="data.item[timeseriesField]" :timeseries-col-name="timeseriesField"></sparkline-preview>
-				</template>
-
-				<template :slot="errorCol" slot-scope="data">
-					<!-- residual error -->
-					<div class="error-bar-container" v-if="isTargetNumerical">
-						<div class="error-bar" v-bind:style="{ 'background-color': errorBarColor(data.item[errorCol]), width: errorBarWidth(data.item[errorCol]), left: errorBarLeft(data.item[errorCol]) }"></div>
-						<div class="error-bar-center"></div>
-					</div>
-
-					<!-- correctness error -->
-					<div v-if="isTargetCategorical">
-						<div v-if="data.item[predictedCol]==data.item[this.target]">
-							Correct
-=======
 			<fixed-header-table v-if="hasResults">
 				<b-table
 					bordered
@@ -67,7 +30,7 @@
 					</template>
 
 					<template v-for="timeseriesField in timeseriesFields" :slot="timeseriesField" slot-scope="data">
-						<sparkline-preview :key="timeseriesField" :timeseries-url="data.item[timeseriesField]"></sparkline-preview>
+						<sparkline-preview :key="timeseriesField" :timeseries-url="data.item[timeseriesField]" :timeseries-col-name="timeseriesField"></sparkline-preview>
 					</template>
 
 					<template :slot="errorCol" slot-scope="data">
@@ -75,7 +38,6 @@
 						<div class="error-bar-container" v-if="isTargetNumerical">
 							<div class="error-bar" v-bind:style="{ 'background-color': errorBarColor(data.item[errorCol]), width: errorBarWidth(data.item[errorCol]), left: errorBarLeft(data.item[errorCol]) }"></div>
 							<div class="error-bar-center"></div>
->>>>>>> ef0d4f95
 						</div>
 
 						<!-- correctness error -->
