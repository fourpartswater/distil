--- conflicted
+++ resolved
@@ -1,96 +1,17 @@
-<<<<<<< HEAD
-<template>
-	<div>
-		<div class="row justify-content-center mt-2 mb-2">
-			<h4>Distil</h4>
-		</div>
-
-		<div class="row justify-content-center mt-2 mb-2">
-			<div class="col-md-8"></div>
-			<div class="session-header col-md-4">
-				<div class="session-id">
-					Session ID:
-					<span v-if="sessionID===null" class="session-not-ready">
-						<i class="fa fa-close"></i>
-						Unavailable
-					</span>
-					<span v-if="sessionID!==null" class="session-ready">
-						<i class="fa fa-check"></i>
-						{{sessionID}}
-					</span>
-				</div>
-				<div class="session-pipelines">
-					<button type="button" class="pipeline-uuid btn btn-primary btn-sm" v-for="uuid in pipelineUUIDs">{{uuid}}</button>
-				</div>
-			</div>
-		</div>
-
-		<div class="row justify-content-center mt-2 mb-2">
-			<search-bar class="col-md-6"></search-bar>
-		</div>
-	</div>
-</template>
-
-<script>
-import SearchBar from '../components/SearchBar';
-
-export default {
-	name: 'navigation',
-	components: {
-		SearchBar
-	},
-	mounted() {
-		this.$store.dispatch('getPipelineSession');
-	},
-	computed: {
-		sessionID() {
-			return this.$store.getters.getPipelineSessionID();
-		},
-		session() {
-			return this.$store.getters.getPipelineSession();
-		},
-		pipelineUUIDs() {
-			return this.$store.getters.getPipelineSessionUUIDs().map(uuid => {
-				return uuid.substr(uuid.length - 4);
-			});
-		}
-	}
-};
-</script>
-
-<style>
-.session-header {
-	text-align: right;
-}
-.session-not-ready {
-	color: #ff6562;
-}
-.session-ready {
-	color: #00c07f;
-}
-.pipeline-uuid {
-	cursor: pointer;
-	margin: 0 2px;
-}
-</style>
-=======
-<template>
-	<nav-bar class="col-md-12"></nav-bar>
-</template>
-
-<script>
-// import SearchBar from '../components/SearchBar';
-import NavBar from '../components/NavBar';
-
-export default {
-	name: 'navigation',
-	components: {
-		NavBar
-	}
-};
-</script>
-
-<style>
-
-</style>
->>>>>>> c47b14e5
+<template>
+	<nav-bar class="col-md-12"></nav-bar>
+</template>
+
+<script>
+// import SearchBar from '../components/SearchBar';
+import NavBar from '../components/NavBar';
+export default {
+	name: 'navigation',
+	components: {
+		NavBar
+	}
+};
+</script>
+
+<style>
+</style>