--- conflicted
+++ resolved
@@ -35,12 +35,8 @@
 import RecentPipelines from '../components/RecentPipelines';
 import RunningPipelines from '../components/RunningPipelines';
 import SearchBar from '../components/SearchBar';
-<<<<<<< HEAD
-import { actions } from '../store/pipelines/module';
-=======
 import { actions, getters } from '../store/pipelines/module';
 import { getters as appGetters } from '../store/app/module';
->>>>>>> 7f741993
 import Vue from 'vue';
 
 export default Vue.extend({
@@ -53,8 +49,6 @@
 		SearchBar
 	},
 
-<<<<<<< HEAD
-=======
 	computed: {
 		sessionId(): string {
 			return getters.getPipelineSessionID(this.$store);
@@ -64,7 +58,6 @@
 		}
 	},
 
->>>>>>> 7f741993
 	beforeMount() {
 		this.fetch();
 	},
