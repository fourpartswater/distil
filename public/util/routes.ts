import _ from 'lodash';
import { Route, Location } from 'vue-router';
import { Dictionary } from './dict';
import { JOINED_VARS_INSTANCE_PAGE, AVAILABLE_TRAINING_VARS_INSTANCE_PAGE,
	TRAINING_VARS_INSTANCE_PAGE, RESULT_TRAINING_VARS_INSTANCE_PAGE } from '../store/route/index';

export interface RouteArgs {
	dataset?: string;
	terms?: string;
	filters?: string;
	training?: string;
	target?: string;
	solutionId?: string;
	highlights?: string;
	row?: string;
	residualThresholdMin?: string;
	residualThresholdMax?: string;
	geo?: string;
	joinDatasets?: string;
	joinColumnA?: string;
	joinColumnB?: string;
<<<<<<< HEAD
	joinFuziness?: string;
=======

	// we currently don't have a way to add these to the interface
	//
	// JOINED_VARS_INSTANCE_PAGE?: string;
	// AVAILABLE_TRAINING_VARS_INSTANCE_PAGE?: string;
	// AVAILABLE_TARGET_VARS_INSTANCE_PAGE?: string;
	// TRAINING_VARS_INSTANCE_PAGE?: string;
	// RESULT_TRAINING_VARS_INSTANCE_PAGE?: string;
}

export interface Something {

>>>>>>> a08a8801
}


/**
 * Builds a route entry object that can be directly pushed onto the stack
 * via  call to route.push(). This holds all the app view state to support
 * nav bar navigation.
 *
 * @param {string} path - route path
 * @param {RouteArgs} args - the arguments for the route.
 */
export function createRouteEntry(path: string, args: RouteArgs = {}): Location {
	const routeEntry: Location = {
		path: path,
		query: validateQueryArgs(args) as Dictionary<string>
	};

	return routeEntry;
}

export function overlayRouteEntry(route: Route, args: RouteArgs): Location {
	// initialize a new object from the supplied route
	const routeEntry: Location = {
		path: route.path,
		query: _.merge({}, route.query, validateQueryArgs(args))
	};
	return routeEntry;
}

export function getRouteFacetPage(key: string, route: Route): number {
	const page = route.query[key] as string;
	return page ? parseInt(page) : 1;
}

function validateQueryArgs(args: RouteArgs): RouteArgs {
	const query: RouteArgs = {};

	if (args.dataset) { query.dataset = args.dataset; }
	if (args.terms) { query.terms = args.terms; }
	if (args.target) { query.target = args.target; }
	if (args.solutionId) { query.solutionId = args.solutionId; }
	if (!_.isEmpty(args.filters)) { query.filters = args.filters; }
	if (!_.isEmpty(args.training)) { query.training = args.training; }
	if (args.residualThresholdMin) { query.residualThresholdMin = args.residualThresholdMin; }
	if (args.residualThresholdMax) { query.residualThresholdMax = args.residualThresholdMax; }
	if (!_.isEmpty(args.highlights)) { query.highlights = args.highlights; }
	if (args.geo) { query.geo = args.geo; }
	if (args.joinDatasets) { query.joinDatasets = args.joinDatasets; }
	if (args.joinColumnA) { query.joinColumnA = args.joinColumnA; }
	if (args.joinColumnB) { query.joinColumnB = args.joinColumnB; }
	if (args.joinFuziness) { query.joinFuziness = args.joinFuziness; }

	if (args[JOINED_VARS_INSTANCE_PAGE]) { query[JOINED_VARS_INSTANCE_PAGE] = args[JOINED_VARS_INSTANCE_PAGE]; }
	if (args[AVAILABLE_TRAINING_VARS_INSTANCE_PAGE]) { query[AVAILABLE_TRAINING_VARS_INSTANCE_PAGE] = args[AVAILABLE_TRAINING_VARS_INSTANCE_PAGE]; }
	if (args[TRAINING_VARS_INSTANCE_PAGE]) { query[TRAINING_VARS_INSTANCE_PAGE] = args[TRAINING_VARS_INSTANCE_PAGE]; }
	if (args[RESULT_TRAINING_VARS_INSTANCE_PAGE]) { query[RESULT_TRAINING_VARS_INSTANCE_PAGE] = args[RESULT_TRAINING_VARS_INSTANCE_PAGE]; }

	return query;
}<|MERGE_RESOLUTION|>--- conflicted
+++ resolved
@@ -19,9 +19,7 @@
 	joinDatasets?: string;
 	joinColumnA?: string;
 	joinColumnB?: string;
-<<<<<<< HEAD
 	joinFuziness?: string;
-=======
 
 	// we currently don't have a way to add these to the interface
 	//
@@ -34,7 +32,6 @@
 
 export interface Something {
 
->>>>>>> a08a8801
 }
 
 
