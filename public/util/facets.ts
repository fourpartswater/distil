--- conflicted
+++ resolved
@@ -170,10 +170,7 @@
 
 		// Populate segments if buckets are nested.  If a nested bucket's key matches the parent bucket key, values
 		// are given a colour to signify a match, all other nested buckets are summed and displayed as not matching.
-<<<<<<< HEAD
-=======
 		let countLabel = b.key;
->>>>>>> 1a1893b1
 		if (b.buckets) {
 			segments.push( { color: CATEGORY_MATCH_COLOR, count: 0 });
 			segments.push( { color: CATEGORY_NO_MATCH_COLOR, count: 0 });
@@ -186,11 +183,8 @@
 			}
 			// TODO: Add proper highlight state visuals once highlighting is cleaned up
 			selected = { segments: segments, selected: b.count };
-<<<<<<< HEAD
-=======
 			const totalCount = <number>(segments[0].count + segments[1].count);
 			countLabel = `${segments[0].count} correct of ${totalCount}`;
->>>>>>> 1a1893b1
 		} else {
 			// if no segments, just use basic count selection
 			selected = { count: b.count };
@@ -200,10 +194,7 @@
 		const facet: CategoricalFacet = {
 			icon : { class : getGroupIcon(summary) },
 			value: b.key,
-<<<<<<< HEAD
-=======
 			countLabel: countLabel,
->>>>>>> 1a1893b1
 			count: b.count,
 			selected: selected,
 			segments: segments,
