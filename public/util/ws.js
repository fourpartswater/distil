<<<<<<< HEAD
'use strict';

import _ from 'lodash';

const RETRY_INTERVAL_MS = 5000;

let _trackedID = 1;

function getHost() {
	const loc = window.location;
	const uri = (loc.protocol === 'https:') ? 'wss:' : 'ws:';
	return `${uri}//${loc.host}${loc.pathname}`;
}

function establishConnection(conn, callback) {
	conn.socket = new WebSocket(`${getHost()}${conn.url}`);
	// on open
	conn.socket.onopen = function() {
		conn.isOpen = true;
		console.log(`WebSocket conn established on /${conn.url}`);
		// send pending messages
		conn.pending.forEach(message => {
			conn.socket.send(JSON.stringify(message.payload));
		});
		conn.pending = [];
		// send pending stream messages
		conn.streams.forEach(stream => {
			stream.pending.forEach(msg => {
				conn.socket.send(JSON.stringify(msg));
			});
			stream.pending = [];
		});
		callback(null, conn);
	};
	// on message
	conn.socket.onmessage = function(event) {
		const res = JSON.parse(event.data);
		if (!conn.tracking.has(res.id)) {
			console.error('Unrecognized response: ', res,  ', discarding');
			return;
		}
		switch (conn.tracking.get(res.id)) {
			case MESSAGE:
				// message
				const message = conn.messages.get(res.id);
				conn.messages.delete(res.id);
				conn.tracking.delete(res.id);
				if (!res.success) {
					message.reject(res.error);
					return;
				}
				message.resolve(res);
				break;

			case STREAM:
				// stream
				const stream = conn.stream.get(res.id);
				stream.fn(res);
				break;
		}
	};
	// on close
	conn.socket.onclose = function() {
		// log close only if conn was ever open
		if (conn.isOpen) {
			console.warn(`WebSocket connection on /${conn.url} lost, attempting to reconnect in ${RETRY_INTERVAL_MS}ms`);
		} else {
			callback(new Error(`Unable to establish websocket connection on /${conn.url}`), null);
			return;
		}
		// delete socket
		conn.socket = null;
		// flag as closed
		conn.isOpen = false;
		// attempt to re-establish conn
		setTimeout(() => {
			establishConnection(conn, () => {});
		}, RETRY_INTERVAL_MS);
	};
}

function stripURL(url) {
	if (!url || !_.isString(url)) {
		throw `Provided URL \`${url}\` is invalid`;
	}
	// strip leading `/`
	url = (url[0] === '/') ? url.substring(1, url.length) : url;
	// strip trailing `/`
	url = (url[url.length - 1] === '/') ? url.substring(0, url.length - 1) : url;
	return url;
}

class Stream {
	constructor(conn, fn) {
		this.id = `${_trackedID++}`;
		this.conn = conn;
		this.fn = fn;
		this.pending = [];
	}
	send(msg) {
		if (this.conn.isOpen) {
			this.conn.socket.send(JSON.stringify(msg));
		} else {
			this.pending.push(msg);
		}
	}
	close() {
		this.conn.streams.delete(this.id);
		this.conn.tracking.delete(this.id);
	}
}

class Message {
	constructor(payload) {
		this.id = `${_trackedID++}`;
		this.payload = payload;
		this.payload.id = this.id;
		this.promise = new Promise((resolve, reject) => {
			this.resolve = resolve;
			this.reject = reject;
		});
	}
}

const MESSAGE = Symbol();
const STREAM = Symbol();

export default class Connection {
	constructor(url, callback) {
		this.url = stripURL(url);
		this.streams = new Map();
		this.messages = new Map();
		this.pending = [];
		this.tracking = new Map();
		this.isOpen = false;
		establishConnection(this, callback);
	}
	stream(fn) {
		const stream = new Stream(this, fn);
		this.streams.set(stream.id, stream);
		this.tracking.set(stream.id, STREAM);
		return stream;
	}
	send(payload) {
		const message = new Message(payload);
		this.messages.set(message.id, message);
		this.tracking.set(message.id, MESSAGE);
		if (this.isOpen) {
			this.conn.socket.send(JSON.stringify(message.payload));
		} else {
			this.pending.push(message);
		}
		return message.promise;
	}
	close() {
		this.socket.onclose = null;
		this.socket.close();
		this.socket = null;
		console.warn(`WebSocket conn on /${this.url} closed`);
	}
}
=======
'use strict';

import _ from 'lodash';

const RETRY_INTERVAL_MS = 5000;

let _trackedID = 1;

function getHost() {
	const loc = window.location;
	const uri = (loc.protocol === 'https:') ? 'wss:' : 'ws:';
	return `${uri}//${loc.host}${loc.pathname}`;
}

function establishConnection(conn, callback) {
	conn.socket = new WebSocket(`${getHost()}${conn.url}`);
	// on open
	conn.socket.onopen = function() {
		conn.isOpen = true;
		console.log(`WebSocket conn established on /${conn.url}`);
		// send pending messages
		conn.pending.forEach(message => {
			conn.socket.send(JSON.stringify(message.payload));
		});
		conn.pending = [];
		// send pending stream messages
		conn.streams.forEach(stream => {
			stream.pending.forEach(msg => {
				conn.socket.send(JSON.stringify(msg));
			});
			stream.pending = [];
		});
		callback(null, conn);
	};
	// on message
	conn.socket.onmessage = function(event) {
		const res = JSON.parse(event.data);
		if (!conn.tracking.has(res.id)) {
			console.error('Unrecognized response: ', res,  ', discarding');
			return;
		}
		switch (conn.tracking.get(res.id)) {
			case MESSAGE:
				// message
				const message = conn.messages.get(res.id);
				conn.messages.delete(res.id);
				conn.tracking.delete(res.id);
				if (!res.success) {
					message.reject(res.error);
					return;
				}
				message.resolve(res);
				break;

			case STREAM:
				// stream
				const stream = conn.streams.get(res.id);
				stream.fn(res);
				break;
		}
	};
	// on close
	conn.socket.onclose = function() {
		// log close only if conn was ever open
		if (conn.isOpen) {
			console.warn(`WebSocket connection on /${conn.url} lost, attempting to reconnect in ${RETRY_INTERVAL_MS}ms`);
		} else {
			callback(new Error(`Unable to establish websocket connection on /${conn.url}`), null);
			return;
		}
		// delete socket
		conn.socket = null;
		// flag as closed
		conn.isOpen = false;
		// attempt to re-establish conn
		setTimeout(() => {
			establishConnection(conn, () => {});
		}, RETRY_INTERVAL_MS);
	};
}

function stripURL(url) {
	if (!url || !_.isString(url)) {
		throw `Provided URL \`${url}\` is invalid`;
	}
	// strip leading `/`
	url = (url[0] === '/') ? url.substring(1, url.length) : url;
	// strip trailing `/`
	url = (url[url.length - 1] === '/') ? url.substring(0, url.length - 1) : url;
	return url;
}

class Stream {
	constructor(conn, fn) {
		this.id = `${_trackedID++}`;
		this.conn = conn;
		this.fn = fn;
		this.pending = [];
	}
	send(msg) {
		msg.id = this.id;
		if (this.conn.isOpen) {
			this.conn.socket.send((JSON.stringify(msg)));
		} else {
			this.pending.push(msg);
		}
	}
	close() {
		this.conn.streams.delete(this.id);
		this.conn.tracking.delete(this.id);
	}
}

class Message {
	constructor(payload) {
		this.id = `${_trackedID++}`;
		this.payload = payload;
		this.payload.id = this.id;
		this.promise = new Promise((resolve, reject) => {
			this.resolve = resolve;
			this.reject = reject;
		});
	}
}

const MESSAGE = Symbol();
const STREAM = Symbol();

export default class Connection {
	constructor(url, callback) {
		this.url = stripURL(url);
		this.streams = new Map();
		this.messages = new Map();
		this.pending = [];
		this.tracking = new Map();
		this.isOpen = false;
		establishConnection(this, callback);
	}
	stream(fn) {
		const stream = new Stream(this, fn);
		this.streams.set(stream.id, stream);
		this.tracking.set(stream.id, STREAM);
		return stream;
	}
	send(payload) {
		const message = new Message(payload);
		this.messages.set(message.id, message);
		this.tracking.set(message.id, MESSAGE);
		if (this.isOpen) {
			this.socket.send(JSON.stringify(message.payload));
		} else {
			this.pending.push(message);
		}
		return message.promise;
	}
	close() {
		this.socket.onclose = null;
		this.socket.close();
		this.socket = null;
		console.warn(`WebSocket conn on /${this.url} closed`);
	}
}
>>>>>>> c47b14e5
<|MERGE_RESOLUTION|>--- conflicted
+++ resolved
@@ -1,326 +1,162 @@
-<<<<<<< HEAD
-'use strict';
-
-import _ from 'lodash';
-
-const RETRY_INTERVAL_MS = 5000;
-
-let _trackedID = 1;
-
-function getHost() {
-	const loc = window.location;
-	const uri = (loc.protocol === 'https:') ? 'wss:' : 'ws:';
-	return `${uri}//${loc.host}${loc.pathname}`;
-}
-
-function establishConnection(conn, callback) {
-	conn.socket = new WebSocket(`${getHost()}${conn.url}`);
-	// on open
-	conn.socket.onopen = function() {
-		conn.isOpen = true;
-		console.log(`WebSocket conn established on /${conn.url}`);
-		// send pending messages
-		conn.pending.forEach(message => {
-			conn.socket.send(JSON.stringify(message.payload));
-		});
-		conn.pending = [];
-		// send pending stream messages
-		conn.streams.forEach(stream => {
-			stream.pending.forEach(msg => {
-				conn.socket.send(JSON.stringify(msg));
-			});
-			stream.pending = [];
-		});
-		callback(null, conn);
-	};
-	// on message
-	conn.socket.onmessage = function(event) {
-		const res = JSON.parse(event.data);
-		if (!conn.tracking.has(res.id)) {
-			console.error('Unrecognized response: ', res,  ', discarding');
-			return;
-		}
-		switch (conn.tracking.get(res.id)) {
-			case MESSAGE:
-				// message
-				const message = conn.messages.get(res.id);
-				conn.messages.delete(res.id);
-				conn.tracking.delete(res.id);
-				if (!res.success) {
-					message.reject(res.error);
-					return;
-				}
-				message.resolve(res);
-				break;
-
-			case STREAM:
-				// stream
-				const stream = conn.stream.get(res.id);
-				stream.fn(res);
-				break;
-		}
-	};
-	// on close
-	conn.socket.onclose = function() {
-		// log close only if conn was ever open
-		if (conn.isOpen) {
-			console.warn(`WebSocket connection on /${conn.url} lost, attempting to reconnect in ${RETRY_INTERVAL_MS}ms`);
-		} else {
-			callback(new Error(`Unable to establish websocket connection on /${conn.url}`), null);
-			return;
-		}
-		// delete socket
-		conn.socket = null;
-		// flag as closed
-		conn.isOpen = false;
-		// attempt to re-establish conn
-		setTimeout(() => {
-			establishConnection(conn, () => {});
-		}, RETRY_INTERVAL_MS);
-	};
-}
-
-function stripURL(url) {
-	if (!url || !_.isString(url)) {
-		throw `Provided URL \`${url}\` is invalid`;
-	}
-	// strip leading `/`
-	url = (url[0] === '/') ? url.substring(1, url.length) : url;
-	// strip trailing `/`
-	url = (url[url.length - 1] === '/') ? url.substring(0, url.length - 1) : url;
-	return url;
-}
-
-class Stream {
-	constructor(conn, fn) {
-		this.id = `${_trackedID++}`;
-		this.conn = conn;
-		this.fn = fn;
-		this.pending = [];
-	}
-	send(msg) {
-		if (this.conn.isOpen) {
-			this.conn.socket.send(JSON.stringify(msg));
-		} else {
-			this.pending.push(msg);
-		}
-	}
-	close() {
-		this.conn.streams.delete(this.id);
-		this.conn.tracking.delete(this.id);
-	}
-}
-
-class Message {
-	constructor(payload) {
-		this.id = `${_trackedID++}`;
-		this.payload = payload;
-		this.payload.id = this.id;
-		this.promise = new Promise((resolve, reject) => {
-			this.resolve = resolve;
-			this.reject = reject;
-		});
-	}
-}
-
-const MESSAGE = Symbol();
-const STREAM = Symbol();
-
-export default class Connection {
-	constructor(url, callback) {
-		this.url = stripURL(url);
-		this.streams = new Map();
-		this.messages = new Map();
-		this.pending = [];
-		this.tracking = new Map();
-		this.isOpen = false;
-		establishConnection(this, callback);
-	}
-	stream(fn) {
-		const stream = new Stream(this, fn);
-		this.streams.set(stream.id, stream);
-		this.tracking.set(stream.id, STREAM);
-		return stream;
-	}
-	send(payload) {
-		const message = new Message(payload);
-		this.messages.set(message.id, message);
-		this.tracking.set(message.id, MESSAGE);
-		if (this.isOpen) {
-			this.conn.socket.send(JSON.stringify(message.payload));
-		} else {
-			this.pending.push(message);
-		}
-		return message.promise;
-	}
-	close() {
-		this.socket.onclose = null;
-		this.socket.close();
-		this.socket = null;
-		console.warn(`WebSocket conn on /${this.url} closed`);
-	}
-}
-=======
-'use strict';
-
-import _ from 'lodash';
-
-const RETRY_INTERVAL_MS = 5000;
-
-let _trackedID = 1;
-
-function getHost() {
-	const loc = window.location;
-	const uri = (loc.protocol === 'https:') ? 'wss:' : 'ws:';
-	return `${uri}//${loc.host}${loc.pathname}`;
-}
-
-function establishConnection(conn, callback) {
-	conn.socket = new WebSocket(`${getHost()}${conn.url}`);
-	// on open
-	conn.socket.onopen = function() {
-		conn.isOpen = true;
-		console.log(`WebSocket conn established on /${conn.url}`);
-		// send pending messages
-		conn.pending.forEach(message => {
-			conn.socket.send(JSON.stringify(message.payload));
-		});
-		conn.pending = [];
-		// send pending stream messages
-		conn.streams.forEach(stream => {
-			stream.pending.forEach(msg => {
-				conn.socket.send(JSON.stringify(msg));
-			});
-			stream.pending = [];
-		});
-		callback(null, conn);
-	};
-	// on message
-	conn.socket.onmessage = function(event) {
-		const res = JSON.parse(event.data);
-		if (!conn.tracking.has(res.id)) {
-			console.error('Unrecognized response: ', res,  ', discarding');
-			return;
-		}
-		switch (conn.tracking.get(res.id)) {
-			case MESSAGE:
-				// message
-				const message = conn.messages.get(res.id);
-				conn.messages.delete(res.id);
-				conn.tracking.delete(res.id);
-				if (!res.success) {
-					message.reject(res.error);
-					return;
-				}
-				message.resolve(res);
-				break;
-
-			case STREAM:
-				// stream
-				const stream = conn.streams.get(res.id);
-				stream.fn(res);
-				break;
-		}
-	};
-	// on close
-	conn.socket.onclose = function() {
-		// log close only if conn was ever open
-		if (conn.isOpen) {
-			console.warn(`WebSocket connection on /${conn.url} lost, attempting to reconnect in ${RETRY_INTERVAL_MS}ms`);
-		} else {
-			callback(new Error(`Unable to establish websocket connection on /${conn.url}`), null);
-			return;
-		}
-		// delete socket
-		conn.socket = null;
-		// flag as closed
-		conn.isOpen = false;
-		// attempt to re-establish conn
-		setTimeout(() => {
-			establishConnection(conn, () => {});
-		}, RETRY_INTERVAL_MS);
-	};
-}
-
-function stripURL(url) {
-	if (!url || !_.isString(url)) {
-		throw `Provided URL \`${url}\` is invalid`;
-	}
-	// strip leading `/`
-	url = (url[0] === '/') ? url.substring(1, url.length) : url;
-	// strip trailing `/`
-	url = (url[url.length - 1] === '/') ? url.substring(0, url.length - 1) : url;
-	return url;
-}
-
-class Stream {
-	constructor(conn, fn) {
-		this.id = `${_trackedID++}`;
-		this.conn = conn;
-		this.fn = fn;
-		this.pending = [];
-	}
-	send(msg) {
-		msg.id = this.id;
-		if (this.conn.isOpen) {
-			this.conn.socket.send((JSON.stringify(msg)));
-		} else {
-			this.pending.push(msg);
-		}
-	}
-	close() {
-		this.conn.streams.delete(this.id);
-		this.conn.tracking.delete(this.id);
-	}
-}
-
-class Message {
-	constructor(payload) {
-		this.id = `${_trackedID++}`;
-		this.payload = payload;
-		this.payload.id = this.id;
-		this.promise = new Promise((resolve, reject) => {
-			this.resolve = resolve;
-			this.reject = reject;
-		});
-	}
-}
-
-const MESSAGE = Symbol();
-const STREAM = Symbol();
-
-export default class Connection {
-	constructor(url, callback) {
-		this.url = stripURL(url);
-		this.streams = new Map();
-		this.messages = new Map();
-		this.pending = [];
-		this.tracking = new Map();
-		this.isOpen = false;
-		establishConnection(this, callback);
-	}
-	stream(fn) {
-		const stream = new Stream(this, fn);
-		this.streams.set(stream.id, stream);
-		this.tracking.set(stream.id, STREAM);
-		return stream;
-	}
-	send(payload) {
-		const message = new Message(payload);
-		this.messages.set(message.id, message);
-		this.tracking.set(message.id, MESSAGE);
-		if (this.isOpen) {
-			this.socket.send(JSON.stringify(message.payload));
-		} else {
-			this.pending.push(message);
-		}
-		return message.promise;
-	}
-	close() {
-		this.socket.onclose = null;
-		this.socket.close();
-		this.socket = null;
-		console.warn(`WebSocket conn on /${this.url} closed`);
-	}
-}
->>>>>>> c47b14e5
+'use strict';
+
+import _ from 'lodash';
+
+const RETRY_INTERVAL_MS = 5000;
+
+let _trackedID = 1;
+
+function getHost() {
+	const loc = window.location;
+	const uri = (loc.protocol === 'https:') ? 'wss:' : 'ws:';
+	return `${uri}//${loc.host}${loc.pathname}`;
+}
+
+function establishConnection(conn, callback) {
+	conn.socket = new WebSocket(`${getHost()}${conn.url}`);
+	// on open
+	conn.socket.onopen = function() {
+		conn.isOpen = true;
+		console.log(`WebSocket conn established on /${conn.url}`);
+		// send pending messages
+		conn.pending.forEach(message => {
+			conn.socket.send(JSON.stringify(message.payload));
+		});
+		conn.pending = [];
+		// send pending stream messages
+		conn.streams.forEach(stream => {
+			stream.pending.forEach(msg => {
+				conn.socket.send(JSON.stringify(msg));
+			});
+			stream.pending = [];
+		});
+		callback(null, conn);
+	};
+	// on message
+	conn.socket.onmessage = function(event) {
+		const res = JSON.parse(event.data);
+		if (!conn.tracking.has(res.id)) {
+			console.error('Unrecognized response: ', res,  ', discarding');
+			return;
+		}
+		switch (conn.tracking.get(res.id)) {
+			case MESSAGE:
+				// message
+				const message = conn.messages.get(res.id);
+				conn.messages.delete(res.id);
+				conn.tracking.delete(res.id);
+				if (!res.success) {
+					message.reject(res.error);
+					return;
+				}
+				message.resolve(res);
+				break;
+
+			case STREAM:
+				// stream
+				const stream = conn.streams.get(res.id);
+				stream.fn(res);
+				break;
+		}
+	};
+	// on close
+	conn.socket.onclose = function() {
+		// log close only if conn was ever open
+		if (conn.isOpen) {
+			console.warn(`WebSocket connection on /${conn.url} lost, attempting to reconnect in ${RETRY_INTERVAL_MS}ms`);
+		} else {
+			callback(new Error(`Unable to establish websocket connection on /${conn.url}`), null);
+			return;
+		}
+		// delete socket
+		conn.socket = null;
+		// flag as closed
+		conn.isOpen = false;
+		// attempt to re-establish conn
+		setTimeout(() => {
+			establishConnection(conn, () => {});
+		}, RETRY_INTERVAL_MS);
+	};
+}
+
+function stripURL(url) {
+	if (!url || !_.isString(url)) {
+		throw `Provided URL \`${url}\` is invalid`;
+	}
+	// strip leading `/`
+	url = (url[0] === '/') ? url.substring(1, url.length) : url;
+	// strip trailing `/`
+	url = (url[url.length - 1] === '/') ? url.substring(0, url.length - 1) : url;
+	return url;
+}
+
+class Stream {
+	constructor(conn, fn) {
+		this.id = `${_trackedID++}`;
+		this.conn = conn;
+		this.fn = fn;
+		this.pending = [];
+	}
+	send(msg) {
+		msg.id = this.id;
+		if (this.conn.isOpen) {
+			this.conn.socket.send((JSON.stringify(msg)));
+		} else {
+			this.pending.push(msg);
+		}
+	}
+	close() {
+		this.conn.streams.delete(this.id);
+		this.conn.tracking.delete(this.id);
+	}
+}
+
+class Message {
+	constructor(payload) {
+		this.id = `${_trackedID++}`;
+		this.payload = payload;
+		this.payload.id = this.id;
+		this.promise = new Promise((resolve, reject) => {
+			this.resolve = resolve;
+			this.reject = reject;
+		});
+	}
+}
+
+const MESSAGE = Symbol();
+const STREAM = Symbol();
+
+export default class Connection {
+	constructor(url, callback) {
+		this.url = stripURL(url);
+		this.streams = new Map();
+		this.messages = new Map();
+		this.pending = [];
+		this.tracking = new Map();
+		this.isOpen = false;
+		establishConnection(this, callback);
+	}
+	stream(fn) {
+		const stream = new Stream(this, fn);
+		this.streams.set(stream.id, stream);
+		this.tracking.set(stream.id, STREAM);
+		return stream;
+	}
+	send(payload) {
+		const message = new Message(payload);
+		this.messages.set(message.id, message);
+		this.tracking.set(message.id, MESSAGE);
+		if (this.isOpen) {
+			this.socket.send(JSON.stringify(message.payload));
+		} else {
+			this.pending.push(message);
+		}
+		return message.promise;
+	}
+	close() {
+		this.socket.onclose = null;
+		this.socket.close();
+		this.socket = null;
+		console.warn(`WebSocket conn on /${this.url} closed`);
+	}
+}