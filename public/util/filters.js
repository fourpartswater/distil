<<<<<<< HEAD
import _ from 'lodash';

/**
 * Empty filter, omitting no documents.
 * @constant {Symbol}
 */
export const EMPTY_FILTER = Symbol('empty');
export const EMPTY_FILTER_ID = 'empty';

/**
 * Categorical filter, omitting documents that do not contain the provided
 * categories in the variable.
 * @constant {Symbol}
 */
export const CATEGORICAL_FILTER = Symbol('categorical');
export const CATEGORICAL_FILTER_ID = 'categorical';

/**
 * Numerical filter, omitting documents that do not fall within the provided
 * variable range.
 * @constant {Symbol}
 */

export const NUMERICAL_FILTER = Symbol('numerical');
export const NUMERICAL_FILTER_ID = 'numerical';

/**
 * Decodes the filter from the route into an object:
 * Ex:
 *     input: "VarName=1,numerical,1,9"
 *     output: {
 *         name: "VarName",
 *         enabled: true,
 *         type: "numerical",
 *         min: 1,
 *         max: 9
 *     }
 *
 * @param {string} filter - The filter route string.
 *
 * @returns {Object} The decoded filter object.
 */
export function decodeFilter(filter) {
	if (!filter) {
		return null;
	}
	const nameValue = filter.split('=');
	const name = nameValue[0];
	if (_.isEmpty(name)) {
		console.warn('missing filter key');
		return null;
	}
	if (nameValue.length > 1) {
		const value = nameValue[1];
		const values = value.split(',');
		if (values.length >= 2) {
			const enabled = values[0] === '1';
			const type = values[1];
			switch (type) {
				case NUMERICAL_FILTER_ID:
					return {
						name: name,
						enabled: enabled,
						min: values[2],
						max: values[3]
					};
				case CATEGORICAL_FILTER_ID:
					return {
						name: name,
						enabled: enabled,
						categories: values.slice(2)
					};
				case EMPTY_FILTER_ID:
					return {
						name: name,
						enabled: enabled
					};
				default:
					console.warn(`invalid filter type of ${type}`);
					return null;
			}
		}
	}
	// enabled empty filter
	return null;
}

/**
 * Decodes the map of filters from the route into objects.
 *
 * @param {Object} filters - The filters from the route query string.
 *
 * @returns {Object} The decoded filter object.
 */
export function decodeFilters(filters) {
	const results = {};
	filters.forEach(filter => {
		const decoded = decodeFilter(filter);
		if (decoded) {
			results[decoded.name] = decoded;
		}
	});
	return results;
}

/**
 * Encodes the filter object into the filter route query string:
 *
 *     input: {
 *         name: "VarName",
 *         enabled: true,
 *         type: "numerical",
 *         min: 1,
 *         max: 9
 *     }
 *     ouput: "VarName=1,numerical,1,9"
 *
 * @param {Object} filter - The filter object.
 *
 * @returns {string} The encoded filter route string.
 */
export function encodeFilter(filter) {
	if (!filter) {
		return null;
	}
	const enabled = filter.enabled ? '1' : '0';
	switch (getFilterType(filter)) {
		case EMPTY_FILTER:
			return `${enabled},${EMPTY_FILTER_ID}`;

		case NUMERICAL_FILTER:
			return `${enabled},${NUMERICAL_FILTER_ID},${filter.min},${filter.max}`;

		case CATEGORICAL_FILTER:
			return `${enabled},${CATEGORICAL_FILTER_ID},${filter.categories.join(',')}`;
	}
	return null;
}

/**
 * Encodes the map of filter objects into a map of route query strings.
 *
 * @param {Object} filters - The filter objects.
 *
 * @returns {Object} The encoded route query strings.
 */
export function encodeFilters(filters) {
	const results = {};
	_.forEach(filters, (filter, name) => {
		const encoded = encodeFilter(filter);
		if (encoded !== null) {
			results[name] = encoded;
		}
	});
	return results;
}

/**
 * Encodes the filter object into a query param string for an HTTP request.
 *
 * @param {Object} filter - The filter object.
 *
 * @returns {Object} The HTTP query param strings.
 */
export function encodeQueryParam(filter) {
	if (isDisabled(filter)) {
		return `${encodeURIComponent(filter.name)}`;
	}
	switch (getFilterType(filter)) {
		case NUMERICAL_FILTER:
			return `${encodeURIComponent(filter.name)}=${NUMERICAL_FILTER_ID},${filter.min},${filter.max}`;

		case CATEGORICAL_FILTER:
			return `${encodeURIComponent(filter.name)}=${CATEGORICAL_FILTER_ID},${filter.categories.join(',')}`;
	}
	return null;
}

/**
 * Encodes the filter objects into a single query param string for an HTTP
 * request.
 *
 * @param {Object} filters - The filter objects.
 *
 * @returns {string} The HTTP query param strings.
 */
export function encodeQueryParams(filters) {
	const params = [];
	_.forEach(filters, filter => {
		const param = encodeQueryParam(filter);
		if (param !== null) {
			params.push(param);
		}
	});
	return params.length > 0 ? `?${params.join('&')}` : '';
}

/**
 * Updates the route with the provided route filter key and value. The function
 * will add, modify, or remove the filter as necessary.
 *
 * @param {Object} filters - The route filter strings.
 * @param {string} key - The filter key.
 * @param {Object} values - The filter values.
 *
 * @returns {Object} The updated route filter strings.
 */
export function updateFilter(filters, key, values) {
	// decode the provided filters
	const decoded = decodeFilters(filters);
	// get or create the filter
	let filter = decoded[key];
	if (!filter) {
		filter = {
			name: key,
			enabled: true
		};
		decoded[key] = filter;
	}
	// add the filter values
	_.forIn(values, (v, k) => {
		filter[k] = v;
	});
	const encoded = encodeFilters(decoded);
	// empty enabled filter is default, so remove it
	if (getFilterType(filter) === EMPTY_FILTER && isEnabled(filter)) {
		encoded[key] = undefined;
	}
	// return modified encoded filters
	return encoded;
}

/**
 * Returns the filter type symbol.
 *
 * @param {string|Object} filter - The filter object or string.
 *
 * @returns {Symbol} The filter type symbol.
 */
export function getFilterType(filter) {
	if (_.isString(filter)) {
		filter = decodeFilter(filter);
	}
	if (filter) {
		if (_.has(filter, 'categories')) {
			return CATEGORICAL_FILTER;
		}
		if (_.has(filter, 'min') && _.has(filter, 'max')) {
			return NUMERICAL_FILTER;
		}
	}
	return EMPTY_FILTER;
}

/**
 * Returns whether or not the filter is enabled.
 *
 * @param {string|Object} filter - The filter object or string.
 *
 * @returns {bool} Whether or not the filter is enabled.
 */
export function isEnabled(filter) {
	if (_.isString(filter)) {
		filter = decodeFilter(filter);
	}
	if (filter) {
		return filter.enabled;
	}
	return true;
}

/**
 * Returns whether or not the filter is disabled.
 *
 * @param {string|Object} filter - The filter object or string.
 *
 * @returns {bool} Whether or not the filter is disabled.
 */
export function isDisabled(filter) {
	return !isEnabled(filter);
}
=======
import _ from 'lodash';

/**
 * Empty filter, omitting no documents.
 * @constant {Symbol}
 */
export const EMPTY_FILTER = Symbol('empty');
export const EMPTY_FILTER_ID = 'empty';

/**
 * Categorical filter, omitting documents that do not contain the provided
 * categories in the variable.
 * @constant {Symbol}
 */
export const CATEGORICAL_FILTER = Symbol('categorical');
export const CATEGORICAL_FILTER_ID = 'categorical';

/**
 * Numerical filter, omitting documents that do not fall within the provided
 * variable range.
 * @constant {Symbol}
 */

export const NUMERICAL_FILTER = Symbol('numerical');
export const NUMERICAL_FILTER_ID = 'numerical';

/**
 * Decodes the filter from the route into an object:
 * Ex:
 *     input: ("varName", "1,numerical,1,9")
 *
 *     output: {
 *         name: "VarName",
 *         enabled: true,
 *         type: "numerical",
 *         min: 1,
 *         max: 9
 *     }
 *
 * @param {string} filterName - The name of the filter
 * @param {Object} filter - The filter string from the route
 *
 * @returns {Object} The decoded filter object.
 */
export function decodeFilter(filterName, filter) {
	if (!filter) {
		return null;
	}
	const values = filter.split(',');
	if (values.length >= 2) {
		const enabled = values[0] === '1';
		const type = values[1];
		switch (type) {
			case NUMERICAL_FILTER_ID:
				return {
					name: filterName,
					enabled: enabled,
					min: _.toNumber(values[2]),
					max: _.toNumber(values[3])
				};
			case CATEGORICAL_FILTER_ID:
				return {
					name: filterName,
					enabled: enabled,
					categories: values.slice(2)
				};
			case EMPTY_FILTER_ID:
				return {
					name: filterName,
					enabled: enabled
				};
			default:
				console.warn(`invalid filter type of ${type}`);
				return null;
		}
	}
	// enabled empty filter
	return null;
}

/**
 * Decodes the map of filters from the route into objects.
 *
 * @param {Object} filters - The filters from the route query string.
 *
 * @returns {Object} The decoded filter object.
 */
export function decodeFilters(filters) {
	const results = {};
	_.forEach(filters, (filter, filterName) => {
		const decoded = decodeFilter(filterName, filter);
		if (decoded) {
			results[decoded.name] = decoded;
		}
	});
	return results;
}

/**
 * Encodes the filter object into the filter route query string:
 *
 *     input: {
 *         name: "VarName",
 *         enabled: true,
 *         type: "numerical",
 *         min: 1,
 *         max: 9
 *     }
 *     ouput: "VarName=1,numerical,1,9"
 *
 * @param {Object} filter - The filter object.
 *
 * @returns {string} The encoded filter route string.
 */
export function encodeFilter(filter) {
	if (!filter) {
		return null;
	}
	const enabled = filter.enabled ? '1' : '0';
	switch (getFilterType(filter)) {
		case EMPTY_FILTER:
			return `${enabled},${EMPTY_FILTER_ID}`;

		case NUMERICAL_FILTER:
			return `${enabled},${NUMERICAL_FILTER_ID},${filter.min},${filter.max}`;

		case CATEGORICAL_FILTER:
			return `${enabled},${CATEGORICAL_FILTER_ID},${filter.categories.join(',')}`;
	}
	return null;
}

/**
 * Encodes the map of filter objects into a map of route query strings.
 *
 * @param {Object} filters - The filter objects.
 *
 * @returns {Object} The encoded route query strings.
 */
export function encodeFilters(filters) {
	const results = {};
	_.forEach(filters, (filter, name) => {
		const encoded = encodeFilter(filter);
		if (encoded !== null) {
			results[name] = encoded;
		}
	});
	return results;
}

/**
 * Encodes the filter object into a query param string for an HTTP request.
 *
 * @param {Object} filter - The filter object.
 *
 * @returns {Object} The HTTP query param strings.
 */
export function encodeQueryParam(filter) {
	if (isDisabled(filter)) {
		return `${encodeURIComponent(filter.name)}`;
	}
	switch (getFilterType(filter)) {
		case NUMERICAL_FILTER:
			return `${encodeURIComponent(filter.name)}=${NUMERICAL_FILTER_ID},${filter.min},${filter.max}`;

		case CATEGORICAL_FILTER:
			return `${encodeURIComponent(filter.name)}=${CATEGORICAL_FILTER_ID},${filter.categories.join(',')}`;
	}
	return null;
}

/**
 * Encodes the filter objects into a single query param string for an HTTP
 * request.
 *
 * @param {Object} filters - The filter objects.
 *
 * @returns {string} The HTTP query param strings.
 */
export function encodeQueryParams(filters) {
	const params = [];
	_.forEach(filters, filter => {
		const param = encodeQueryParam(filter);
		if (param !== null) {
			params.push(param);
		}
	});
	return params.length > 0 ? `?${params.join('&')}` : '';
}

/**
 * Updates the route with the provided route filter key and value. The function
 * will add, modify, or remove the filter as necessary.
 *
 * @param {Object} filters - The route filter strings.
 * @param {string} key - The filter key.
 * @param {Object} values - The filter values.
 *
 * @returns {Object} The updated route filter strings.
 */
export function updateFilter(filters, key, values) {
	// decode the provided filters
	const decoded = decodeFilters(filters);
	// get or create the filter
	let filter = decoded[key];
	if (!filter) {
		filter = {
			name: key,
			enabled: true
		};
		decoded[key] = filter;
	}
	// add the filter values
	_.forIn(values, (v, k) => {
		filter[k] = v;
	});
	const encoded = encodeFilters(decoded);
	// empty enabled filter is default, so remove it
	if (getFilterType(filter) === EMPTY_FILTER && isEnabled(filter)) {
		encoded[key] = undefined;
	}
	return encoded;
}

/**
 * Returns the filter type symbol.
 *
 * @param {string|Object} filter - The filter object or string.
 *
 * @returns {Symbol} The filter type symbol.
 */
export function getFilterType(filter) {
	if (_.isString(filter)) {
		filter = decodeFilter(filter);
	}
	if (filter) {
		if (_.has(filter, 'categories')) {
			return CATEGORICAL_FILTER;
		}
		if (_.has(filter, 'min') && _.has(filter, 'max')) {
			return NUMERICAL_FILTER;
		}
	}
	return EMPTY_FILTER;
}

/**
 * Returns whether or not the filter is enabled.
 *
 * @param {string|Object} filter - The filter object or string.
 *
 * @returns {bool} Whether or not the filter is enabled.
 */
export function isEnabled(filter) {
	if (_.isString(filter)) {
		// name doesn't matter in this decode context
		filter = decodeFilter('filter', filter);
	}
	if (filter) {
		return filter.enabled;
	}
	return true;
}

/**
 * Returns whether or not the filter is disabled.
 *
 * @param {string|Object} filter - The filter object or string.
 *
 * @returns {bool} Whether or not the filter is disabled.
 */
export function isDisabled(filter) {
	return !isEnabled(filter);
}
>>>>>>> c47b14e5
<|MERGE_RESOLUTION|>--- conflicted
+++ resolved
@@ -1,558 +1,274 @@
-<<<<<<< HEAD
-import _ from 'lodash';
-
-/**
- * Empty filter, omitting no documents.
- * @constant {Symbol}
- */
-export const EMPTY_FILTER = Symbol('empty');
-export const EMPTY_FILTER_ID = 'empty';
-
-/**
- * Categorical filter, omitting documents that do not contain the provided
- * categories in the variable.
- * @constant {Symbol}
- */
-export const CATEGORICAL_FILTER = Symbol('categorical');
-export const CATEGORICAL_FILTER_ID = 'categorical';
-
-/**
- * Numerical filter, omitting documents that do not fall within the provided
- * variable range.
- * @constant {Symbol}
- */
-
-export const NUMERICAL_FILTER = Symbol('numerical');
-export const NUMERICAL_FILTER_ID = 'numerical';
-
-/**
- * Decodes the filter from the route into an object:
- * Ex:
- *     input: "VarName=1,numerical,1,9"
- *     output: {
- *         name: "VarName",
- *         enabled: true,
- *         type: "numerical",
- *         min: 1,
- *         max: 9
- *     }
- *
- * @param {string} filter - The filter route string.
- *
- * @returns {Object} The decoded filter object.
- */
-export function decodeFilter(filter) {
-	if (!filter) {
-		return null;
-	}
-	const nameValue = filter.split('=');
-	const name = nameValue[0];
-	if (_.isEmpty(name)) {
-		console.warn('missing filter key');
-		return null;
-	}
-	if (nameValue.length > 1) {
-		const value = nameValue[1];
-		const values = value.split(',');
-		if (values.length >= 2) {
-			const enabled = values[0] === '1';
-			const type = values[1];
-			switch (type) {
-				case NUMERICAL_FILTER_ID:
-					return {
-						name: name,
-						enabled: enabled,
-						min: values[2],
-						max: values[3]
-					};
-				case CATEGORICAL_FILTER_ID:
-					return {
-						name: name,
-						enabled: enabled,
-						categories: values.slice(2)
-					};
-				case EMPTY_FILTER_ID:
-					return {
-						name: name,
-						enabled: enabled
-					};
-				default:
-					console.warn(`invalid filter type of ${type}`);
-					return null;
-			}
-		}
-	}
-	// enabled empty filter
-	return null;
-}
-
-/**
- * Decodes the map of filters from the route into objects.
- *
- * @param {Object} filters - The filters from the route query string.
- *
- * @returns {Object} The decoded filter object.
- */
-export function decodeFilters(filters) {
-	const results = {};
-	filters.forEach(filter => {
-		const decoded = decodeFilter(filter);
-		if (decoded) {
-			results[decoded.name] = decoded;
-		}
-	});
-	return results;
-}
-
-/**
- * Encodes the filter object into the filter route query string:
- *
- *     input: {
- *         name: "VarName",
- *         enabled: true,
- *         type: "numerical",
- *         min: 1,
- *         max: 9
- *     }
- *     ouput: "VarName=1,numerical,1,9"
- *
- * @param {Object} filter - The filter object.
- *
- * @returns {string} The encoded filter route string.
- */
-export function encodeFilter(filter) {
-	if (!filter) {
-		return null;
-	}
-	const enabled = filter.enabled ? '1' : '0';
-	switch (getFilterType(filter)) {
-		case EMPTY_FILTER:
-			return `${enabled},${EMPTY_FILTER_ID}`;
-
-		case NUMERICAL_FILTER:
-			return `${enabled},${NUMERICAL_FILTER_ID},${filter.min},${filter.max}`;
-
-		case CATEGORICAL_FILTER:
-			return `${enabled},${CATEGORICAL_FILTER_ID},${filter.categories.join(',')}`;
-	}
-	return null;
-}
-
-/**
- * Encodes the map of filter objects into a map of route query strings.
- *
- * @param {Object} filters - The filter objects.
- *
- * @returns {Object} The encoded route query strings.
- */
-export function encodeFilters(filters) {
-	const results = {};
-	_.forEach(filters, (filter, name) => {
-		const encoded = encodeFilter(filter);
-		if (encoded !== null) {
-			results[name] = encoded;
-		}
-	});
-	return results;
-}
-
-/**
- * Encodes the filter object into a query param string for an HTTP request.
- *
- * @param {Object} filter - The filter object.
- *
- * @returns {Object} The HTTP query param strings.
- */
-export function encodeQueryParam(filter) {
-	if (isDisabled(filter)) {
-		return `${encodeURIComponent(filter.name)}`;
-	}
-	switch (getFilterType(filter)) {
-		case NUMERICAL_FILTER:
-			return `${encodeURIComponent(filter.name)}=${NUMERICAL_FILTER_ID},${filter.min},${filter.max}`;
-
-		case CATEGORICAL_FILTER:
-			return `${encodeURIComponent(filter.name)}=${CATEGORICAL_FILTER_ID},${filter.categories.join(',')}`;
-	}
-	return null;
-}
-
-/**
- * Encodes the filter objects into a single query param string for an HTTP
- * request.
- *
- * @param {Object} filters - The filter objects.
- *
- * @returns {string} The HTTP query param strings.
- */
-export function encodeQueryParams(filters) {
-	const params = [];
-	_.forEach(filters, filter => {
-		const param = encodeQueryParam(filter);
-		if (param !== null) {
-			params.push(param);
-		}
-	});
-	return params.length > 0 ? `?${params.join('&')}` : '';
-}
-
-/**
- * Updates the route with the provided route filter key and value. The function
- * will add, modify, or remove the filter as necessary.
- *
- * @param {Object} filters - The route filter strings.
- * @param {string} key - The filter key.
- * @param {Object} values - The filter values.
- *
- * @returns {Object} The updated route filter strings.
- */
-export function updateFilter(filters, key, values) {
-	// decode the provided filters
-	const decoded = decodeFilters(filters);
-	// get or create the filter
-	let filter = decoded[key];
-	if (!filter) {
-		filter = {
-			name: key,
-			enabled: true
-		};
-		decoded[key] = filter;
-	}
-	// add the filter values
-	_.forIn(values, (v, k) => {
-		filter[k] = v;
-	});
-	const encoded = encodeFilters(decoded);
-	// empty enabled filter is default, so remove it
-	if (getFilterType(filter) === EMPTY_FILTER && isEnabled(filter)) {
-		encoded[key] = undefined;
-	}
-	// return modified encoded filters
-	return encoded;
-}
-
-/**
- * Returns the filter type symbol.
- *
- * @param {string|Object} filter - The filter object or string.
- *
- * @returns {Symbol} The filter type symbol.
- */
-export function getFilterType(filter) {
-	if (_.isString(filter)) {
-		filter = decodeFilter(filter);
-	}
-	if (filter) {
-		if (_.has(filter, 'categories')) {
-			return CATEGORICAL_FILTER;
-		}
-		if (_.has(filter, 'min') && _.has(filter, 'max')) {
-			return NUMERICAL_FILTER;
-		}
-	}
-	return EMPTY_FILTER;
-}
-
-/**
- * Returns whether or not the filter is enabled.
- *
- * @param {string|Object} filter - The filter object or string.
- *
- * @returns {bool} Whether or not the filter is enabled.
- */
-export function isEnabled(filter) {
-	if (_.isString(filter)) {
-		filter = decodeFilter(filter);
-	}
-	if (filter) {
-		return filter.enabled;
-	}
-	return true;
-}
-
-/**
- * Returns whether or not the filter is disabled.
- *
- * @param {string|Object} filter - The filter object or string.
- *
- * @returns {bool} Whether or not the filter is disabled.
- */
-export function isDisabled(filter) {
-	return !isEnabled(filter);
-}
-=======
-import _ from 'lodash';
-
-/**
- * Empty filter, omitting no documents.
- * @constant {Symbol}
- */
-export const EMPTY_FILTER = Symbol('empty');
-export const EMPTY_FILTER_ID = 'empty';
-
-/**
- * Categorical filter, omitting documents that do not contain the provided
- * categories in the variable.
- * @constant {Symbol}
- */
-export const CATEGORICAL_FILTER = Symbol('categorical');
-export const CATEGORICAL_FILTER_ID = 'categorical';
-
-/**
- * Numerical filter, omitting documents that do not fall within the provided
- * variable range.
- * @constant {Symbol}
- */
-
-export const NUMERICAL_FILTER = Symbol('numerical');
-export const NUMERICAL_FILTER_ID = 'numerical';
-
-/**
- * Decodes the filter from the route into an object:
- * Ex:
- *     input: ("varName", "1,numerical,1,9")
- *
- *     output: {
- *         name: "VarName",
- *         enabled: true,
- *         type: "numerical",
- *         min: 1,
- *         max: 9
- *     }
- *
- * @param {string} filterName - The name of the filter
- * @param {Object} filter - The filter string from the route
- *
- * @returns {Object} The decoded filter object.
- */
-export function decodeFilter(filterName, filter) {
-	if (!filter) {
-		return null;
-	}
-	const values = filter.split(',');
-	if (values.length >= 2) {
-		const enabled = values[0] === '1';
-		const type = values[1];
-		switch (type) {
-			case NUMERICAL_FILTER_ID:
-				return {
-					name: filterName,
-					enabled: enabled,
-					min: _.toNumber(values[2]),
-					max: _.toNumber(values[3])
-				};
-			case CATEGORICAL_FILTER_ID:
-				return {
-					name: filterName,
-					enabled: enabled,
-					categories: values.slice(2)
-				};
-			case EMPTY_FILTER_ID:
-				return {
-					name: filterName,
-					enabled: enabled
-				};
-			default:
-				console.warn(`invalid filter type of ${type}`);
-				return null;
-		}
-	}
-	// enabled empty filter
-	return null;
-}
-
-/**
- * Decodes the map of filters from the route into objects.
- *
- * @param {Object} filters - The filters from the route query string.
- *
- * @returns {Object} The decoded filter object.
- */
-export function decodeFilters(filters) {
-	const results = {};
-	_.forEach(filters, (filter, filterName) => {
-		const decoded = decodeFilter(filterName, filter);
-		if (decoded) {
-			results[decoded.name] = decoded;
-		}
-	});
-	return results;
-}
-
-/**
- * Encodes the filter object into the filter route query string:
- *
- *     input: {
- *         name: "VarName",
- *         enabled: true,
- *         type: "numerical",
- *         min: 1,
- *         max: 9
- *     }
- *     ouput: "VarName=1,numerical,1,9"
- *
- * @param {Object} filter - The filter object.
- *
- * @returns {string} The encoded filter route string.
- */
-export function encodeFilter(filter) {
-	if (!filter) {
-		return null;
-	}
-	const enabled = filter.enabled ? '1' : '0';
-	switch (getFilterType(filter)) {
-		case EMPTY_FILTER:
-			return `${enabled},${EMPTY_FILTER_ID}`;
-
-		case NUMERICAL_FILTER:
-			return `${enabled},${NUMERICAL_FILTER_ID},${filter.min},${filter.max}`;
-
-		case CATEGORICAL_FILTER:
-			return `${enabled},${CATEGORICAL_FILTER_ID},${filter.categories.join(',')}`;
-	}
-	return null;
-}
-
-/**
- * Encodes the map of filter objects into a map of route query strings.
- *
- * @param {Object} filters - The filter objects.
- *
- * @returns {Object} The encoded route query strings.
- */
-export function encodeFilters(filters) {
-	const results = {};
-	_.forEach(filters, (filter, name) => {
-		const encoded = encodeFilter(filter);
-		if (encoded !== null) {
-			results[name] = encoded;
-		}
-	});
-	return results;
-}
-
-/**
- * Encodes the filter object into a query param string for an HTTP request.
- *
- * @param {Object} filter - The filter object.
- *
- * @returns {Object} The HTTP query param strings.
- */
-export function encodeQueryParam(filter) {
-	if (isDisabled(filter)) {
-		return `${encodeURIComponent(filter.name)}`;
-	}
-	switch (getFilterType(filter)) {
-		case NUMERICAL_FILTER:
-			return `${encodeURIComponent(filter.name)}=${NUMERICAL_FILTER_ID},${filter.min},${filter.max}`;
-
-		case CATEGORICAL_FILTER:
-			return `${encodeURIComponent(filter.name)}=${CATEGORICAL_FILTER_ID},${filter.categories.join(',')}`;
-	}
-	return null;
-}
-
-/**
- * Encodes the filter objects into a single query param string for an HTTP
- * request.
- *
- * @param {Object} filters - The filter objects.
- *
- * @returns {string} The HTTP query param strings.
- */
-export function encodeQueryParams(filters) {
-	const params = [];
-	_.forEach(filters, filter => {
-		const param = encodeQueryParam(filter);
-		if (param !== null) {
-			params.push(param);
-		}
-	});
-	return params.length > 0 ? `?${params.join('&')}` : '';
-}
-
-/**
- * Updates the route with the provided route filter key and value. The function
- * will add, modify, or remove the filter as necessary.
- *
- * @param {Object} filters - The route filter strings.
- * @param {string} key - The filter key.
- * @param {Object} values - The filter values.
- *
- * @returns {Object} The updated route filter strings.
- */
-export function updateFilter(filters, key, values) {
-	// decode the provided filters
-	const decoded = decodeFilters(filters);
-	// get or create the filter
-	let filter = decoded[key];
-	if (!filter) {
-		filter = {
-			name: key,
-			enabled: true
-		};
-		decoded[key] = filter;
-	}
-	// add the filter values
-	_.forIn(values, (v, k) => {
-		filter[k] = v;
-	});
-	const encoded = encodeFilters(decoded);
-	// empty enabled filter is default, so remove it
-	if (getFilterType(filter) === EMPTY_FILTER && isEnabled(filter)) {
-		encoded[key] = undefined;
-	}
-	return encoded;
-}
-
-/**
- * Returns the filter type symbol.
- *
- * @param {string|Object} filter - The filter object or string.
- *
- * @returns {Symbol} The filter type symbol.
- */
-export function getFilterType(filter) {
-	if (_.isString(filter)) {
-		filter = decodeFilter(filter);
-	}
-	if (filter) {
-		if (_.has(filter, 'categories')) {
-			return CATEGORICAL_FILTER;
-		}
-		if (_.has(filter, 'min') && _.has(filter, 'max')) {
-			return NUMERICAL_FILTER;
-		}
-	}
-	return EMPTY_FILTER;
-}
-
-/**
- * Returns whether or not the filter is enabled.
- *
- * @param {string|Object} filter - The filter object or string.
- *
- * @returns {bool} Whether or not the filter is enabled.
- */
-export function isEnabled(filter) {
-	if (_.isString(filter)) {
-		// name doesn't matter in this decode context
-		filter = decodeFilter('filter', filter);
-	}
-	if (filter) {
-		return filter.enabled;
-	}
-	return true;
-}
-
-/**
- * Returns whether or not the filter is disabled.
- *
- * @param {string|Object} filter - The filter object or string.
- *
- * @returns {bool} Whether or not the filter is disabled.
- */
-export function isDisabled(filter) {
-	return !isEnabled(filter);
-}
->>>>>>> c47b14e5
+import _ from 'lodash';
+
+/**
+ * Empty filter, omitting no documents.
+ * @constant {Symbol}
+ */
+export const EMPTY_FILTER = Symbol('empty');
+export const EMPTY_FILTER_ID = 'empty';
+
+/**
+ * Categorical filter, omitting documents that do not contain the provided
+ * categories in the variable.
+ * @constant {Symbol}
+ */
+export const CATEGORICAL_FILTER = Symbol('categorical');
+export const CATEGORICAL_FILTER_ID = 'categorical';
+
+/**
+ * Numerical filter, omitting documents that do not fall within the provided
+ * variable range.
+ * @constant {Symbol}
+ */
+
+export const NUMERICAL_FILTER = Symbol('numerical');
+export const NUMERICAL_FILTER_ID = 'numerical';
+
+/**
+ * Decodes the filter from the route into an object:
+ * Ex:
+ *     input: ("varName", "1,numerical,1,9")
+ *
+ *     output: {
+ *         name: "VarName",
+ *         enabled: true,
+ *         type: "numerical",
+ *         min: 1,
+ *         max: 9
+ *     }
+ *
+ * @param {string} filterName - The name of the filter
+ * @param {Object} filter - The filter string from the route
+ *
+ * @returns {Object} The decoded filter object.
+ */
+export function decodeFilter(filterName, filter) {
+	if (!filter) {
+		return null;
+	}
+	const values = filter.split(',');
+	if (values.length >= 2) {
+		const enabled = values[0] === '1';
+		const type = values[1];
+		switch (type) {
+			case NUMERICAL_FILTER_ID:
+				return {
+					name: filterName,
+					enabled: enabled,
+					min: _.toNumber(values[2]),
+					max: _.toNumber(values[3])
+				};
+			case CATEGORICAL_FILTER_ID:
+				return {
+					name: filterName,
+					enabled: enabled,
+					categories: values.slice(2)
+				};
+			case EMPTY_FILTER_ID:
+				return {
+					name: filterName,
+					enabled: enabled
+				};
+			default:
+				console.warn(`invalid filter type of ${type}`);
+				return null;
+		}
+	}
+	// enabled empty filter
+	return null;
+}
+
+/**
+ * Decodes the map of filters from the route into objects.
+ *
+ * @param {Object} filters - The filters from the route query string.
+ *
+ * @returns {Object} The decoded filter object.
+ */
+export function decodeFilters(filters) {
+	const results = {};
+	_.forEach(filters, (filter, filterName) => {
+		const decoded = decodeFilter(filterName, filter);
+		if (decoded) {
+			results[decoded.name] = decoded;
+		}
+	});
+	return results;
+}
+
+/**
+ * Encodes the filter object into the filter route query string:
+ *
+ *     input: {
+ *         name: "VarName",
+ *         enabled: true,
+ *         type: "numerical",
+ *         min: 1,
+ *         max: 9
+ *     }
+ *     ouput: "VarName=1,numerical,1,9"
+ *
+ * @param {Object} filter - The filter object.
+ *
+ * @returns {string} The encoded filter route string.
+ */
+export function encodeFilter(filter) {
+	if (!filter) {
+		return null;
+	}
+	const enabled = filter.enabled ? '1' : '0';
+	switch (getFilterType(filter)) {
+		case EMPTY_FILTER:
+			return `${enabled},${EMPTY_FILTER_ID}`;
+
+		case NUMERICAL_FILTER:
+			return `${enabled},${NUMERICAL_FILTER_ID},${filter.min},${filter.max}`;
+
+		case CATEGORICAL_FILTER:
+			return `${enabled},${CATEGORICAL_FILTER_ID},${filter.categories.join(',')}`;
+	}
+	return null;
+}
+
+/**
+ * Encodes the map of filter objects into a map of route query strings.
+ *
+ * @param {Object} filters - The filter objects.
+ *
+ * @returns {Object} The encoded route query strings.
+ */
+export function encodeFilters(filters) {
+	const results = {};
+	_.forEach(filters, (filter, name) => {
+		const encoded = encodeFilter(filter);
+		if (encoded !== null) {
+			results[name] = encoded;
+		}
+	});
+	return results;
+}
+
+/**
+ * Encodes the filter object into a query param string for an HTTP request.
+ *
+ * @param {Object} filter - The filter object.
+ *
+ * @returns {Object} The HTTP query param strings.
+ */
+export function encodeQueryParam(filter) {
+	if (isDisabled(filter)) {
+		return `${encodeURIComponent(filter.name)}`;
+	}
+	switch (getFilterType(filter)) {
+		case NUMERICAL_FILTER:
+			return `${encodeURIComponent(filter.name)}=${NUMERICAL_FILTER_ID},${filter.min},${filter.max}`;
+
+		case CATEGORICAL_FILTER:
+			return `${encodeURIComponent(filter.name)}=${CATEGORICAL_FILTER_ID},${filter.categories.join(',')}`;
+	}
+	return null;
+}
+
+/**
+ * Encodes the filter objects into a single query param string for an HTTP
+ * request.
+ *
+ * @param {Object} filters - The filter objects.
+ *
+ * @returns {string} The HTTP query param strings.
+ */
+export function encodeQueryParams(filters) {
+	const params = [];
+	_.forEach(filters, filter => {
+		const param = encodeQueryParam(filter);
+		if (param !== null) {
+			params.push(param);
+		}
+	});
+	return params.length > 0 ? `?${params.join('&')}` : '';
+}
+
+/**
+ * Updates the route with the provided route filter key and value. The function
+ * will add, modify, or remove the filter as necessary.
+ *
+ * @param {Object} filters - The route filter strings.
+ * @param {string} key - The filter key.
+ * @param {Object} values - The filter values.
+ *
+ * @returns {Object} The updated route filter strings.
+ */
+export function updateFilter(filters, key, values) {
+	// decode the provided filters
+	const decoded = decodeFilters(filters);
+	// get or create the filter
+	let filter = decoded[key];
+	if (!filter) {
+		filter = {
+			name: key,
+			enabled: true
+		};
+		decoded[key] = filter;
+	}
+	// add the filter values
+	_.forIn(values, (v, k) => {
+		filter[k] = v;
+	});
+	const encoded = encodeFilters(decoded);
+	// empty enabled filter is default, so remove it
+	if (getFilterType(filter) === EMPTY_FILTER && isEnabled(filter)) {
+		encoded[key] = undefined;
+	}
+	return encoded;
+}
+
+/**
+ * Returns the filter type symbol.
+ *
+ * @param {string|Object} filter - The filter object or string.
+ *
+ * @returns {Symbol} The filter type symbol.
+ */
+export function getFilterType(filter) {
+	if (_.isString(filter)) {
+		filter = decodeFilter(filter);
+	}
+	if (filter) {
+		if (_.has(filter, 'categories')) {
+			return CATEGORICAL_FILTER;
+		}
+		if (_.has(filter, 'min') && _.has(filter, 'max')) {
+			return NUMERICAL_FILTER;
+		}
+	}
+	return EMPTY_FILTER;
+}
+
+/**
+ * Returns whether or not the filter is enabled.
+ *
+ * @param {string|Object} filter - The filter object or string.
+ *
+ * @returns {bool} Whether or not the filter is enabled.
+ */
+export function isEnabled(filter) {
+	if (_.isString(filter)) {
+		// name doesn't matter in this decode context
+		filter = decodeFilter('filter', filter);
+	}
+	if (filter) {
+		return filter.enabled;
+	}
+	return true;
+}
+
+/**
+ * Returns whether or not the filter is disabled.
+ *
+ * @param {string|Object} filter - The filter object or string.
+ *
+ * @returns {bool} Whether or not the filter is disabled.
+ */
+export function isDisabled(filter) {
+	return !isEnabled(filter);
+}