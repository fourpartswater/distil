--- conflicted
+++ resolved
@@ -126,11 +126,7 @@
 	// reset the exported problem list
 	if config.IsProblemDiscovery {
 		problemListingFile := path.Join(config.UserProblemPath, routes.ProblemLabelFile)
-<<<<<<< HEAD
-		err = os.MkdirAll(config.UserProblemPath, 0777)
-=======
 		err = os.MkdirAll(config.UserProblemPath, 0755)
->>>>>>> 1b5544a2
 		if err != nil {
 			log.Errorf("%+v", err)
 			os.Exit(1)
