--- conflicted
+++ resolved
@@ -1,48 +1,3 @@
-<<<<<<< HEAD
-{
-  "name": "distil",
-  "version": "0.1.0",
-  "private": true,
-  "author": "Uncharted Software <info@uncharted.software>",
-  "scripts": {
-    "build": "webpack",
-    "watch": "webpack --watch",
-    "test": "mocha --compilers js:babel-core/register ./public/test/**/*.js",
-    "test-debug": "mocha --compilers js:babel-core/register ./public/test/**/*.js --inspect --debug-brk"
-  },
-  "dependencies": {
-    "@uncharted.software/stories-facets": "2.7.0",
-    "axios": "0.16.2",
-    "bootstrap-vue": "0.17.1",
-    "font-awesome": "4.7.0",
-    "jquery": "3.2.1",
-    "lodash": "4.17.4",
-    "vue": "2.3.4",
-    "vue-router": "2.7.0",
-    "vue-template-compiler": "2.3.4",
-    "vuex": "2.3.1",
-    "vuex-router-sync": "4.2.0"
-  },
-  "devDependencies": {
-    "babel-core": "6.25.0",
-    "babel-loader": "7.1.1",
-    "babel-preset-env": "1.6.0",
-    "babel-preset-es2015": "6.24.1",
-    "chai": "4.0.2",
-    "css-loader": "0.28.4",
-    "eslint": "4.1.1",
-    "eslint-loader": "1.8.0",
-    "eslint-plugin-html": "3.0.0",
-    "eslint-plugin-jsdoc": "3.1.1",
-    "file-loader": "0.11.2",
-    "html-webpack-plugin": "2.29.0",
-    "mocha": "3.4.2",
-    "style-loader": "0.18.2",
-    "vue-loader": "13.0.0",
-    "webpack": "3.0.0"
-  }
-}
-=======
 {
   "name": "distil",
   "version": "0.1.0",
@@ -85,5 +40,4 @@
     "vue-loader": "13.0.4",
     "webpack": "3.5.4"
   }
-}
->>>>>>> c47b14e5
+}