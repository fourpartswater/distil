--- conflicted
+++ resolved
@@ -10,17 +10,14 @@
   subpackages:
   - internal
   - redis
-<<<<<<< HEAD
-- name: github.com/gorilla/websocket
-  version: 462d5c5828f6203e4047c47be2920315937be380
-=======
 - name: github.com/golang/protobuf
   version: 0a4f71a498b7c4812f64969510bcb4eca251e33a
   subpackages:
   - proto
   - protoc-gen-go
   - ptypes/any
->>>>>>> 75f5dfb7
+- name: github.com/gorilla/websocket
+  version: 462d5c5828f6203e4047c47be2920315937be380
 - name: github.com/mattn/go-colorable
   version: 3fa8c76f9daed4067e4a806fb7e4dc86455c6d6a
 - name: github.com/mattn/go-isatty
